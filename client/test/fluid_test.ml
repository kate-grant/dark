--- conflicted
+++ resolved
@@ -495,8 +495,8 @@
         |> toEqual (expectedStr, expectsPartial, expectsFnOnRail))
 
 
-(** [tStruct name ast pos inputs expectedStructure] 
-* tests if applying [inputs] to the [ast] with a 
+(** [tStruct name ast pos inputs expectedStructure]
+* tests if applying [inputs] to the [ast] with a
 * non-selecting state derived from [pos] produces a structure
 * that matches the [expectedStructure] string.
 * The format of that string must match that produced by Printer.eToTestcase.
@@ -1878,74 +1878,44 @@
         ~expectsPartial:true
         "del on function with version"
         aFnCallWithVersion
-<<<<<<< HEAD
         ~pos:11
         del
-        "DB::getAllv~@ ___________________" ;
-=======
-        (del 11)
         "DB::getAll~@@ ___________________" ;
->>>>>>> 05a3df11
       t
         ~expectsPartial:true
         "bs on function with version"
         aFnCallWithVersion
-<<<<<<< HEAD
         ~pos:12
         bs
-        "DB::getAllv~@ ___________________" ;
-=======
-        (bs 12)
         "DB::getAll~@@ ___________________" ;
->>>>>>> 05a3df11
       t
         ~expectsPartial:true
         "del on function with version in between the version and function name"
         aFnCallWithVersion
-<<<<<<< HEAD
         ~pos:10
         del
-        "DB::getAll~1@ ___________________" ;
-=======
-        (del 10)
         "DB::getAll~@@ ___________________" ;
->>>>>>> 05a3df11
       t
         ~expectsPartial:true
         "bs on function with version in between the version and function name"
         aFnCallWithVersion
-<<<<<<< HEAD
         ~pos:10
         bs
-        "DB::getAl~v1@ ___________________" ;
-=======
-        (bs 10)
         "DB::getAl~@v@ ___________________" ;
->>>>>>> 05a3df11
       t
         ~expectsPartial:true
         "del on function with version in function name"
         aFnCallWithVersion
-<<<<<<< HEAD
         ~pos:7
         del
-        "DB::get~llv1@ ___________________" ;
-=======
-        (del 7)
         "DB::get~ll@v@ ___________________" ;
->>>>>>> 05a3df11
       t
         ~expectsPartial:true
         "bs on function with version in function name"
         aFnCallWithVersion
-<<<<<<< HEAD
         ~pos:8
         bs
-        "DB::get~llv1@ ___________________" ;
-=======
-        (bs 8)
         "DB::get~ll@v@ ___________________" ;
->>>>>>> 05a3df11
       t
         "adding function with version goes to the right place"
         b
@@ -1962,14 +1932,9 @@
         ~expectsPartial:true
         "DeleteWordBackward in middle of function deletes to beg of function"
         aFnCallWithVersion
-<<<<<<< HEAD
         ~pos:6
         (inputs [DeleteWordBackward])
-        "~tAllv1@Allv@ ___________________" ;
-=======
-        (inputs [DeleteWordBackward] 6)
         "~tAll@etAllv@ ___________________" ;
->>>>>>> 05a3df11
       t
         ~expectsPartial:true
         "DeleteWordBackward in end of function version deletes to function"
@@ -1981,14 +1946,9 @@
         ~expectsPartial:true
         "DeleteWordForward in middle of function deletes to beg of function"
         aFnCallWithVersion
-<<<<<<< HEAD
         ~pos:6
         (inputs [DeleteWordForward])
-        "DB::ge~v1@lv@ ___________________" ;
-=======
-        (inputs [DeleteWordForward] 6)
         "DB::ge~@Allv@ ___________________" ;
->>>>>>> 05a3df11
       t
         "DeleteWordForward in end of function version moves cursor to end of blank "
         aFnCallWithVersion
@@ -2335,27 +2295,12 @@
         ~pos:7
         (inputs [InsertText "="; keypress K.Enter])
         "12345 <= ~12345" ;
-<<<<<<< HEAD
-      test "wrapping a binop in a let with enter" (fun () ->
-          let pos = 0 in
-          let ast = binop "+" (int 1) (int 2) in
-          let s =
-            { defaultTestState with
-              oldPos = pos
-            ; newPos = pos
-            ; selectionStart = None }
-          in
-          let newAST, _newState = processMsg [keypress K.Enter] s ast in
-          expect (Printer.eToTestcase (FluidAST.toExpr newAST))
-          |> toEqual "(let' \"\" (b) (binop \"+\" (int 1) (int 2)))") ;
-=======
       tStruct
         "wrapping a binop in a let with enter creates correct ast"
         (binop "+" (int 1) (int 2))
         ~pos:0
         [keypress ~shiftHeld:false K.Enter]
         "(let' \"\" (b) (binop \"+\" (int 1) (int 2)))" ;
->>>>>>> 05a3df11
       t
         ~expectsPartial:true
         "adding binop in `if` works"
@@ -3283,7 +3228,7 @@
       t
         "wrapping a pipe in a let with enter places caret correctly"
         aPipe
-        (enter 0)
+        enter
         "let *** = ___\n~[]\n|>List::append [5]\n|>List::append [5]\n" ;
       t
         "Ctrl+left in front of a varname moves to previous editable text"
@@ -3761,7 +3706,8 @@
       t
         "insert separator after item creates blank when list is in match"
         (match' single [(pBlank (), b)])
-        (ins "," 9)
+        ~pos:9
+        (ins ",")
         "match [56,~___]\n  *** -> ___\n" ;
       t
         "insert separator between items creates blank"
