--- conflicted
+++ resolved
@@ -667,20 +667,12 @@
     @ eventCategories m tls
     @ [undefinedCategory m tls; f404Category m; deletedCategory m]
   in
-<<<<<<< HEAD
-=======
-  let sidebarBtns =
-    if VariantTesting.variantIsActive m SidebarVariant
-    then [toggleSidebar m]
-    else []
-  in
   let showCategories =
     if isClosed then closedCategory2html else category2html
   in
   let showDeployStats =
     if isClosed then closedDeployStats2html else deployStats2html
   in
->>>>>>> e1c52890
   let html =
     Html.div
       [ Html.classList [("viewing-table", true); ("isClosed", isClosed)]
