open Prelude

(* Dark *)
module B = BlankOr
module TL = Toplevel

let pauseWorkerButton (vs : ViewUtils.viewState) (name : string) : msg Html.html
    =
  let strTLID = TLID.toString vs.tlid in
  let schedule =
    vs.workerStats
    |> Option.andThen ~f:(fun (ws : Types.workerStats) -> ws.schedule)
    |> Option.withDefault ~default:"run"
  in
  match schedule with
  | "pause" ->
      Html.div
        [ ViewUtils.eventNoPropagation ~key:("run-" ^ strTLID) "click" (fun _ ->
              RunWorker name)
        ; Html.class' "restart-worker"
        ; Html.title "Run worker" ]
        [ViewUtils.fontAwesome "play-circle"]
  | "block" ->
      Html.div
        [ Html.class' "blocked-worker"
        ; Html.title
            "Worker disabled by Dark. Please get in touch to discuss why." ]
        [ViewUtils.fontAwesome "ban"]
  | "run" ->
      Html.div
        [ ViewUtils.eventNoPropagation
            ~key:("pause-" ^ strTLID)
            "click"
            (fun _ -> PauseWorker name)
        ; Html.class' "pause-worker"
        ; Html.title "Pause worker" ]
        [ViewUtils.fontAwesome "pause-circle"]
  | _ ->
      Vdom.noNode


let viewTrace
    (tl : toplevel)
    (traceID : traceID)
    (value : inputValueDict option)
    (timestamp : string option)
    (isActive : bool)
    (isHover : bool)
    (isUnfetchable : bool) : msg Html.html =
  let tlid = TL.id tl in
  let classes =
    [ ("active", isActive)
    ; ("mouseovered", isHover)
    ; ("traceid-" ^ traceID, true)
    ; ("unfetchable", isUnfetchable) ]
  in
  let eventKey constructor =
    constructor ^ "-" ^ TLID.toString tlid ^ "-" ^ traceID
  in
  let events =
    if isUnfetchable
    then
      [ ViewUtils.eventNoPropagation ~key:(eventKey "dml") "mouseleave" (fun x ->
            TraceMouseLeave (tlid, traceID, x)) ]
    else
      [ ViewUtils.eventNoPropagation ~key:(eventKey "dc") "click" (fun x ->
            TraceClick (tlid, traceID, x))
      ; ViewUtils.eventNoPropagation
          ~key:(eventKey "dme")
          "mouseenter"
          (fun x -> TraceMouseEnter (tlid, traceID, x))
      ; ViewUtils.eventNoPropagation
          ~key:(eventKey "dml")
          "mouseleave"
          (fun x -> TraceMouseLeave (tlid, traceID, x)) ]
  in
  let valueDiv =
    if isUnfetchable
    then Vdom.noNode
    else
      match value with
      | None ->
          ViewUtils.fontAwesome "spinner"
      | Some v ->
          let asString = Runtime.inputValueAsString tl v in
          let asString =
            if String.length asString = 0
            then "No input parameters"
            else asString
          in
          Html.div [Vdom.noProp] [Html.text asString]
  in
  let timestampDiv =
    match timestamp with
    | None | Some "1970-01-01T00:00:00Z" ->
        Vdom.noNode
    | Some ts ->
        let human =
          Js.Date.now () -. Js.Date.parseAsFloat ts
          |> Util.humanReadableTimeElapsed
        in
        Html.div [Html.title ts] [Html.text ("Made " ^ human ^ " ago")]
  in
  let dotHtml =
    if isHover && not isActive
    then [Html.div [Html.class' "empty-dot"] [Vdom.noNode]]
    else [Html.div [Html.class' "dot"] [Html.text {js|•|js}]]
  in
  let viewData = Html.div [Html.class' "data"] [timestampDiv; valueDiv] in
  let unfetchableAltText =
    if isUnfetchable
    then Html.title "Trace is too large for the editor to load"
    else Vdom.noProp
  in
  let props = Html.classList classes :: unfetchableAltText :: events in
  Html.li props (dotHtml @ [viewData])


let viewTraces (vs : ViewUtils.viewState) : msg Html.html list =
  let traceToHtml ((traceID, traceData) : trace) =
    let value =
      Option.map ~f:(fun td -> td.input) (traceData |> Result.to_option)
    in
    let timestamp =
      Option.map
        ~f:(fun (td : traceData) -> td.timestamp)
        (traceData |> Result.toOption)
    in
    (* Note: the isActive and hoverID tlcursors are very different things *)
    let isActive =
      Analysis.selectedTraceID vs.tlTraceIDs vs.traces vs.tlid = Some traceID
    in
    let isHover = vs.hovering = Some (vs.tlid, ID traceID) in
    let isUnfetchable =
      match traceData with Error MaximumCallStackError -> true | _ -> false
    in
    viewTrace vs.tl traceID value timestamp isActive isHover isUnfetchable
  in
  List.map ~f:traceToHtml vs.traces


let viewData (vs : ViewUtils.viewState) : msg Html.html list =
<<<<<<< HEAD
  let astID = FluidAST.toID vs.astInfo.ast in
  let requestEls = viewTraces vs astID in
=======
  let requestEls = viewTraces vs in
>>>>>>> f94dc846
  let tlSelected =
    match CursorState.tlidOf vs.cursorState with
    | Some tlid when tlid = vs.tlid ->
        true
    | Some _ | None ->
        false
  in
  let showWorkerStats = tlSelected && Option.isSome vs.workerStats in
  let workQStats =
    if showWorkerStats
    then
      let count =
        vs.workerStats
        |> Option.map ~f:(fun ws -> ws.count)
        |> Option.withDefault ~default:0
      in
      Html.div
        [Html.class' "worker-stats"]
        [ Html.span [Html.class' "label"] [Html.text "Pending events"]
        ; Html.span
            [Html.classList [("count", true); ("active", count > 0)]]
            [Html.text (string_of_int count)] ]
    else Vdom.noNode
  in
  let maxHeight =
    if Some vs.tlid = CursorState.tlidOf vs.cursorState
    then "max-content"
    else
      let height =
        Native.Ext.querySelector (".tl-" ^ TLID.toString vs.tlid ^ " .ast")
        |> Option.andThen ~f:(fun e -> Some (Native.Ext.clientHeight e + 20))
        |> Option.withDefault ~default:100
      in
      string_of_int height ^ "px"
  in
  let selectedValue =
    match vs.cursorState with
    | Selecting (_, Some id) ->
        Analysis.getLiveValue' vs.analysisStore id
    | _ ->
        None
  in
  let pauseBtn =
    vs.tl
    |> TL.asHandler
    |> Option.andThen ~f:(fun h ->
           match (h.spec.space, h.spec.name) with
           | F (_, "WORKER"), F (_, name) ->
               Some (pauseWorkerButton vs name)
           | _ ->
               None)
    |> Option.withDefault ~default:Vdom.noNode
  in
  [ Html.div
      [ Html.classList
          [ ("view-data", true)
          ; ("show-worker-stats", showWorkerStats)
          ; ("live-view-selection-active", selectedValue <> None) ]
      ; Html.style "max-height" maxHeight ]
      [pauseBtn; workQStats; Html.ul [Html.class' "request-cursor"] requestEls]
  ]<|MERGE_RESOLUTION|>--- conflicted
+++ resolved
@@ -140,12 +140,7 @@
 
 
 let viewData (vs : ViewUtils.viewState) : msg Html.html list =
-<<<<<<< HEAD
-  let astID = FluidAST.toID vs.astInfo.ast in
-  let requestEls = viewTraces vs astID in
-=======
   let requestEls = viewTraces vs in
->>>>>>> f94dc846
   let tlSelected =
     match CursorState.tlidOf vs.cursorState with
     | Some tlid when tlid = vs.tlid ->
