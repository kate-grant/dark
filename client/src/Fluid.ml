(* open Webapi.Dom *)
open Tc
open Types
open Prelude
module K = FluidKeyboard
module Mouse = Tea.Mouse
module Regex = Util.Regex
module TL = Toplevel

(* Tea *)
module Cmd = Tea.Cmd

module Html = struct
  include Tea.Html

  type 'a html = 'a Vdom.t
end

module Attrs = Tea.Html2.Attributes
module Events = Tea.Html2.Events
module AC = FluidAutocomplete
module Token = FluidToken

(* -------------------- *)
(* Utils *)
(* -------------------- *)

let removeCharAt str offset : string =
  if offset < 0
  then str
  else
    String.slice ~from:0 ~to_:offset str
    ^ String.slice ~from:(offset + 1) ~to_:(String.length str) str


let isNumber (str : string) = Js.Re.test_ [%re "/[0-9]+/"] str

let isIdentifierChar (str : string) = Js.Re.test_ [%re "/[_a-zA-Z0-9]+/"] str

let isFnNameChar str =
  Js.Re.test_ [%re "/[_:a-zA-Z0-9]/"] str && String.length str = 1


let safe_int_of_string (s : string) : int =
  (* 2,147,483,647 *)
  try String.left ~count:10 s |> int_of_string with _ ->
    String.left ~count:9 s |> int_of_string


exception FExc of string

let fail str = raise (FExc str)

(* -------------------- *)
(* Expressions *)
(* -------------------- *)

type ast = fluidExpr [@@deriving show]

type state = Types.fluidState

let rec fromExpr (s : state) (expr : Types.expr) : fluidExpr =
  let varToName var =
    match var with Blank _ -> "" | Partial (_, name) | F (_, name) -> name
  in
  let parseString str :
      [> `Bool of bool
      | `Int of int
      | `Null
      | `Float of string * string
      | `Unknown ] =
    let asBool =
      if str = "true"
      then Some (`Bool true)
      else if str = "false"
      then Some (`Bool false)
      else if str = "null"
      then Some `Null
      else None
    in
    let asInt = try Some (`Int (int_of_string str)) with _ -> None in
    let asFloat =
      try
        (* for the exception *)
        ignore (float_of_string str) ;
        match String.split ~on:"." str with
        | [whole; fraction] ->
            Some (`Float (whole, fraction))
        | _ ->
            None
      with _ -> None
    in
    let asString =
      if String.startsWith ~prefix:"\"" str && String.endsWith ~suffix:"\"" str
      then
        Some
          (`String
            (str |> String.dropLeft ~count:1 |> String.dropRight ~count:1))
      else None
    in
    asInt
    |> Option.or_ asString
    |> Option.or_ asBool
    |> Option.or_ asFloat
    |> Option.withDefault ~default:`Unknown
  in
  let fromExpr = fromExpr s in
  match expr with
  | Blank id ->
      EBlank id
  | Partial (id, v) ->
      EPartial (id, v)
  | F (id, nExpr) ->
    ( match nExpr with
    | Let (name, rhs, body) ->
        ELet (id, Blank.toID name, varToName name, fromExpr rhs, fromExpr body)
    | Variable varname ->
        EVariable (id, varname)
    | If (cond, thenExpr, elseExpr) ->
        EIf (id, fromExpr cond, fromExpr thenExpr, fromExpr elseExpr)
    | ListLiteral exprs ->
        EList (id, List.map ~f:fromExpr exprs)
    | ObjectLiteral pairs ->
        ERecord
          ( id
          , List.map pairs ~f:(fun (k, v) ->
                (Blank.toID k, varToName k, fromExpr v) ) )
    | FieldAccess (expr, field) ->
        EFieldAccess (id, fromExpr expr, Blank.toID field, varToName field)
    | FnCall (name, args, ster) ->
        let args = List.map ~f:fromExpr args in
        let fnCall = EFnCall (id, varToName name, args, ster) in
        let fn =
          List.find s.ac.functions ~f:(fun fn -> fn.fnName = varToName name)
        in
        ( match fn with
        | Some fn when fn.fnInfix ->
          ( match args with
          | [a; b] ->
              EBinOp (id, varToName name, a, b, ster)
          | _ ->
              fnCall )
        | _ ->
            fnCall )
    | Thread exprs ->
        EThread (id, List.map ~f:fromExpr exprs)
    | Lambda (varnames, exprs) ->
        ELambda
          ( id
          , List.map varnames ~f:(fun var -> (Blank.toID var, varToName var))
          , fromExpr exprs )
    | Value str ->
      ( match parseString str with
      | `Bool b ->
          EBool (id, b)
      | `Int i ->
          EInteger (id, i)
      | `String s ->
          EString (id, s)
      | `Null ->
          ENull id
      | `Float (whole, fraction) ->
          EFloat (id, whole, fraction)
      | `Unknown ->
          Js.log2 "Getting old Value that we coudln't parse" expr ;
          EOldExpr expr )
    | Constructor (name, exprs) ->
        EConstructor
          (id, Blank.toID name, varToName name, List.map ~f:fromExpr exprs)
    | Match (mexpr, pairs) ->
        let mid = id in
        let rec fromPattern (p : pattern) : fluidPattern =
          match p with
          | Blank id ->
              FPBlank (mid, id)
          | Partial (id, name) ->
              FPVariable (mid, id, name)
          | F (id, np) ->
            ( match np with
            | PVariable name ->
                FPVariable (mid, id, name)
            | PConstructor (name, patterns) ->
                FPConstructor (mid, id, name, List.map ~f:fromPattern patterns)
            | PLiteral str ->
              ( match parseString str with
              | `Bool b ->
                  FPBool (mid, id, b)
              | `Int i ->
                  FPInteger (mid, id, i)
              | `String s ->
                  FPString (mid, id, s)
              | `Null ->
                  FPNull (mid, id)
              | `Float (whole, fraction) ->
                  FPFloat (mid, id, whole, fraction)
              | `Unknown ->
                  Js.log2
                    "Getting old pattern literal that we couldn't parse"
                    p ;
                  FPOldPattern (mid, p) ) )
        in
        let pairs =
          List.map pairs ~f:(fun (p, e) -> (fromPattern p, fromExpr e))
        in
        EMatch (id, fromExpr mexpr, pairs)
    | FeatureFlag _ ->
        EOldExpr expr )


let literalToString
    (v : [> `Bool of bool | `Int of int | `Null | `Float of string * string]) :
    string =
  match v with
  | `Int i ->
      Int.toString i
  | `String str ->
      "\"" ^ str ^ "\""
  | `Bool b ->
      if b then "true" else "false"
  | `Null ->
      "null"
  | `Float (whole, fraction) ->
      whole ^ "." ^ fraction


let rec toPattern (p : fluidPattern) : pattern =
  match p with
  | FPVariable (_, id, var) ->
      F (id, PVariable var)
  | FPConstructor (_, id, name, patterns) ->
      F (id, PConstructor (name, List.map ~f:toPattern patterns))
  | FPInteger (_, id, i) ->
      F (id, PLiteral (literalToString (`Int i)))
  | FPBool (_, id, b) ->
      F (id, PLiteral (literalToString (`Bool b)))
  | FPString (_, id, str) ->
      F (id, PLiteral (literalToString (`String str)))
  | FPFloat (_, id, whole, fraction) ->
      F (id, PLiteral (literalToString (`Float (whole, fraction))))
  | FPNull (_, id) ->
      F (id, PLiteral (literalToString `Null))
  | FPBlank (_, id) ->
      Blank id
  | FPOldPattern (_, pattern) ->
      pattern


let rec toExpr (expr : fluidExpr) : Types.expr =
  (* TODO: remove any new generation (gid ()) from this fn, save the old
   * ones instead *)
  match expr with
  | EInteger (id, num) ->
      F (id, Value (literalToString (`Int num)))
  | EString (id, str) ->
      F (id, Value (literalToString (`String str)))
  | EFloat (id, whole, fraction) ->
      F (id, Value (literalToString (`Float (whole, fraction))))
  | EBool (id, b) ->
      F (id, Value (literalToString (`Bool b)))
  | ENull id ->
      F (id, Value (literalToString `Null))
  | EVariable (id, var) ->
      F (id, Variable var)
  | EFieldAccess (id, obj, fieldID, fieldname) ->
      F (id, FieldAccess (toExpr obj, F (fieldID, fieldname)))
  | EFnCall (id, name, args, ster) ->
      F
        ( id
        , FnCall
            (F (ID (deID id ^ "_name"), name), List.map ~f:toExpr args, ster)
        )
  | EBinOp (id, name, arg1, arg2, ster) ->
      F
        ( id
        , FnCall
            (F (ID (deID id ^ "_name"), name), [toExpr arg1; toExpr arg2], ster)
        )
  | ELambda (id, vars, body) ->
      F
        ( id
        , Lambda
            ( List.map vars ~f:(fun (vid, var) -> Types.F (vid, var))
            , toExpr body ) )
  | EBlank id ->
      Blank id
  | ELet (id, lhsID, lhs, rhs, body) ->
      F (id, Let (F (lhsID, lhs), toExpr rhs, toExpr body))
  | EIf (id, cond, thenExpr, elseExpr) ->
      F (id, If (toExpr cond, toExpr thenExpr, toExpr elseExpr))
  | EPartial (id, str) ->
      Partial (id, str)
  | EList (id, exprs) ->
      F (id, ListLiteral (List.map ~f:toExpr exprs))
  | ERecord (id, pairs) ->
      F
        ( id
        , ObjectLiteral
            (List.map pairs ~f:(fun (id, k, v) -> (Types.F (id, k), toExpr v)))
        )
  | EThread (id, exprs) ->
      F (id, Thread (List.map ~f:toExpr exprs))
  | EConstructor (id, nameID, name, exprs) ->
      F (id, Constructor (F (nameID, name), List.map ~f:toExpr exprs))
  | EMatch (id, mexpr, pairs) ->
      let pairs = List.map pairs ~f:(fun (p, e) -> (toPattern p, toExpr e)) in
      F (id, Match (toExpr mexpr, pairs))
  | EOldExpr expr ->
      expr


let eid expr : id =
  match expr with
  | EOldExpr expr ->
      Blank.toID expr
  | EInteger (id, _)
  | EString (id, _)
  | EBool (id, _)
  | ENull id
  | EFloat (id, _, _)
  | EVariable (id, _)
  | EFieldAccess (id, _, _, _)
  | EFnCall (id, _, _, _)
  | ELambda (id, _, _)
  | EBlank id
  | ELet (id, _, _, _, _)
  | EIf (id, _, _, _)
  | EPartial (id, _)
  | EList (id, _)
  | ERecord (id, _)
  | EThread (id, _)
  | EBinOp (id, _, _, _, _)
  | EConstructor (id, _, _, _)
  | EMatch (id, _, _) ->
      id


let pid pattern : id =
  match pattern with
  | FPVariable (_, id, _)
  | FPConstructor (_, id, _, _)
  | FPInteger (_, id, _)
  | FPBool (_, id, _)
  | FPString (_, id, _)
  | FPFloat (_, id, _, _)
  | FPNull (_, id)
  | FPBlank (_, id) ->
      id
  | FPOldPattern (_, pattern) ->
      Blank.toID pattern


let pmid pattern : id =
  match pattern with
  | FPVariable (mid, _, _)
  | FPConstructor (mid, _, _, _)
  | FPInteger (mid, _, _)
  | FPBool (mid, _, _)
  | FPString (mid, _, _)
  | FPFloat (mid, _, _, _)
  | FPNull (mid, _)
  | FPBlank (mid, _) ->
      mid
  | FPOldPattern (mid, _) ->
      mid


let newB () = EBlank (gid ())

(* -------------------- *)
(* Tokens *)
(* -------------------- *)
type token = Types.fluidToken

type tokenInfo = Types.fluidTokenInfo

let rec patternToToken (p : fluidPattern) : fluidToken list =
  match p with
  | FPVariable (mid, id, name) ->
      [TPatternVariable (mid, id, name)]
  | FPConstructor (mid, id, name, args) ->
      let args = List.map args ~f:(fun a -> TSep :: patternToToken a) in
      List.concat ([TPatternConstructorName (mid, id, name)] :: args)
  | FPInteger (mid, id, i) ->
      [TPatternInteger (mid, id, string_of_int i)]
  | FPBool (mid, id, b) ->
      if b then [TPatternTrue (mid, id)] else [TPatternFalse (mid, id)]
  | FPString (mid, id, s) ->
      [TPatternString (mid, id, s)]
  | FPFloat (mID, id, whole, fraction) ->
      let whole =
        if whole = "" then [] else [TPatternFloatWhole (mID, id, whole)]
      in
      let fraction =
        if fraction = ""
        then []
        else [TPatternFloatFraction (mID, id, fraction)]
      in
      whole @ [TPatternFloatPoint (mID, id)] @ fraction
  | FPNull (mid, id) ->
      [TPatternNullToken (mid, id)]
  | FPBlank (mid, id) ->
      [TPatternBlank (mid, id)]
  | FPOldPattern (mid, op) ->
      [TPatternString (mid, Blank.toID op, "TODO: old pattern")]


let rec toTokens' (s : state) (e : ast) : token list =
  let nested ?(placeholderFor : (string * int) option = None) b =
    let tokens =
      match (b, placeholderFor) with
      | EBlank id, Some (fnname, pos) ->
          let name =
            s.ac.functions
            |> List.find ~f:(fun f -> f.fnName = fnname)
            |> Option.andThen ~f:(fun fn ->
                   List.getAt ~index:pos fn.fnParameters )
            |> Option.map ~f:(fun p ->
                   (p.paramName, Runtime.tipe2str p.paramTipe) )
          in
          ( match name with
          | None ->
              toTokens' s b
          | Some placeholder ->
              [TPlaceholder (placeholder, id)] )
      | _ ->
          toTokens' s b
    in
    TIndentToHere tokens
  in
  match e with
  | EInteger (id, i) ->
      [TInteger (id, string_of_int i)]
  | EBool (id, b) ->
      if b then [TTrue id] else [TFalse id]
  | ENull id ->
      [TNullToken id]
  | EFloat (id, whole, fraction) ->
      let whole = if whole = "" then [] else [TFloatWhole (id, whole)] in
      let fraction =
        if fraction = "" then [] else [TFloatFraction (id, fraction)]
      in
      whole @ [TFloatPoint id] @ fraction
  | EBlank id ->
      [TBlank id]
  | EPartial (id, str) ->
      [TPartial (id, str)]
  | ELet (id, _, lhs, rhs, next) ->
      [ TLetKeyword id
      ; TLetLHS (id, lhs)
      ; TLetAssignment id
      ; nested rhs
      ; TNewline
      ; nested next ]
  | EString (id, str) ->
      [TString (id, str)]
  | EIf (id, cond, if', else') ->
      [ TIfKeyword id
      ; nested cond
      ; TNewline
      ; TIfThenKeyword id
      ; TNewline
      ; TIndent 2
      ; nested if'
      ; TNewline
      ; TIfElseKeyword id
      ; TNewline
      ; TIndent 2
      ; nested else' ]
  | EBinOp (id, op, lexpr, rexpr, _ster) ->
      [ nested ~placeholderFor:(Some (op, 0)) lexpr
      ; TSep
      ; TBinOp (id, op)
      ; TSep
      ; nested ~placeholderFor:(Some (op, 1)) rexpr ]
  | EFieldAccess (id, expr, _, fieldname) ->
      [nested expr; TFieldOp id; TFieldName (id, fieldname)]
  | EVariable (id, name) ->
      [TVariable (id, name)]
  | ELambda (id, names, body) ->
      let tnames =
        List.indexedMap names ~f:(fun i (_, name) -> TLambdaVar (id, i, name))
        |> List.intersperse (TLambdaSep id)
      in
      [TLambdaSymbol id] @ tnames @ [TLambdaArrow id; nested body]
  | EFnCall (id, fnName, exprs, ster) ->
      [TFnName (id, fnName, ster)]
      @ ( exprs
        |> List.indexedMap ~f:(fun i e ->
               [TSep; nested ~placeholderFor:(Some (fnName, i)) e] )
        |> List.concat )
  | EList (id, exprs) ->
      let ts =
        exprs
        |> List.map ~f:(fun expr -> [nested expr; TListSep id])
        |> List.concat
        (* Remove the extra seperator *)
        |> List.dropRight ~count:1
      in
      [TListOpen id] @ ts @ [TListClose id]
  | ERecord (id, fields) ->
      if fields = []
      then [TRecordOpen id; TRecordClose id]
      else
        [ [TRecordOpen id]
        ; List.mapi fields ~f:(fun i (_, fname, expr) ->
              [ TNewline
              ; TIndentToHere
                  [ TIndent 2
                  ; TRecordField (id, i, fname)
                  ; TSep
                  ; TRecordSep (id, i)
                  ; TSep
                  ; nested expr ] ] )
          |> List.concat
        ; [TNewline; TRecordClose id] ]
        |> List.concat
  | EThread (id, exprs) ->
    ( match exprs with
    | [] ->
        Js.log2 "Empty thread found" (show_fluidExpr e) ;
        []
    | [single] ->
        Js.log2 "Thread with single entry found" (show_fluidExpr single) ;
        [nested single]
    | head :: tail ->
        [ nested head
        ; TNewline
        ; TIndentToHere
            ( tail
            |> List.indexedMap ~f:(fun i e ->
                   let thread =
                     [TIndentToHere [TThreadPipe (id, i); nested e]]
                   in
                   if i == 0 then thread else TNewline :: thread )
            |> List.concat ) ] )
  | EConstructor (id, _, name, exprs) ->
      [TConstructorName (id, name)]
      @ (exprs |> List.map ~f:(fun e -> [TSep; nested e]) |> List.concat)
  | EMatch (id, mexpr, pairs) ->
      [ [TMatchKeyword id; nested mexpr]
      ; List.map pairs ~f:(fun (pattern, expr) ->
            [TNewline; TIndent 2]
            @ patternToToken pattern
            @ [TSep; TMatchSep (pid pattern); TSep; nested expr] )
        |> List.concat ]
      |> List.concat
  | EOldExpr expr ->
      [TPartial (Blank.toID expr, "TODO: oldExpr")]


(* TODO: we need some sort of reflow thing that handles line length. *)
let rec reflow ~(x : int) (startingTokens : token list) : int * token list =
  let startingX = x in
  List.foldl startingTokens ~init:(x, []) ~f:(fun t (x, old) ->
      let text = Token.toText t in
      let len = String.length text in
      match t with
      | TIndented tokens ->
          let newX, newTokens = reflow ~x:(x + 2) tokens in
          (newX, old @ [TIndent (startingX + 2)] @ newTokens)
      | TIndentToHere tokens ->
          let newX, newTokens = reflow ~x tokens in
          (newX, old @ newTokens)
      | TNewline ->
          if startingX = 0
          then (startingX, old @ [t])
          else (startingX, old @ [t; TIndent startingX])
      | _ ->
          (x + len, old @ [t]) )


let infoize ~(pos : int) tokens : tokenInfo list =
  let row, col = (ref 0, ref 0) in
  let rec makeInfo p ts =
    match ts with
    | [] ->
        []
    | token :: rest ->
        let length = String.length (Token.toText token) in
        let ti =
          { token
          ; startRow = !row
          ; startCol = !col
          ; startPos = p
          ; endPos = p + length
          ; length }
        in
        ( match token with
        | TNewline ->
            row := !row + 1 ;
            col := 0
        | _ ->
            col := !col + length ) ;
        ti :: makeInfo (p + length) rest
  in
  makeInfo pos tokens


let validateTokens (tokens : fluidToken list) : fluidToken list =
  List.iter
    ~f:(fun t ->
      if String.length (Token.toText t) == 0
      then impossible "zero length token"
      else () )
    tokens ;
  tokens


let toTokens (s : state) (e : ast) : tokenInfo list =
  e
  |> toTokens' s
  |> validateTokens
  |> reflow ~x:0
  |> Tuple2.second
  |> infoize ~pos:0


let eToString (s : state) (e : ast) : string =
  e
  |> toTokens s
  |> List.map ~f:(fun ti -> Token.toTestText ti.token)
  |> String.join ~sep:""


let eToStructure (s : state) (e : fluidExpr) : string =
  e
  |> toTokens s
  |> List.map ~f:(fun ti ->
         "<" ^ Token.toTypeName ti.token ^ ":" ^ Token.toText ti.token ^ ">" )
  |> String.join ~sep:""


(* -------------------- *)
(* Patterns *)
(* -------------------- *)
let pToString (p : fluidPattern) : string =
  p
  |> patternToToken
  |> List.map ~f:(fun t -> Token.toTestText t)
  |> String.join ~sep:""


(* -------------------- *)
(* Direct canvas interaction *)
(* -------------------- *)

external jsGetCursorPosition : unit -> int Js.Nullable.t = "getCursorPosition"
  [@@bs.val] [@@bs.scope "window"]

external jsSetCursorPosition : int -> unit = "setCursorPosition"
  [@@bs.val] [@@bs.scope "window"]

let getCursorPosition () : int option =
  jsGetCursorPosition () |> Js.Nullable.toOption


let setCursorPosition (v : int) : unit = jsSetCursorPosition v

let editorID = "fluid-editor"

let setBrowserPos offset =
  Tea.Cmd.call (fun _ ->
      (* We need to set this in the new frame, as updating sets the cursor to
       * the start of the DOM node. *)
      ignore
        (Web.Window.requestAnimationFrame (fun _ -> setCursorPosition offset)) ;
      () )


(* -------------------- *)
(* Autocomplete *)
(* -------------------- *)

let acToExpr (entry : Types.fluidAutocompleteItem) : fluidExpr * int =
  match entry with
  | FACFunction fn ->
      let count = List.length fn.fnParameters in
      let name = fn.fnName in
      let r =
        if List.member ~value:fn.fnReturnTipe Runtime.errorRailTypes
        then Types.Rail
        else Types.NoRail
      in
      let args = List.initialize count (fun _ -> EBlank (gid ())) in
      if fn.fnInfix
      then
        match args with
        | [lhs; rhs] ->
            (EBinOp (gid (), name, lhs, rhs, r), 0)
        | _ ->
            fail "BinOp doesn't have 2 args"
      else (EFnCall (gid (), name, args, r), String.length name + 1)
  | FACKeyword KLet ->
      (ELet (gid (), gid (), "", newB (), newB ()), 4)
  | FACKeyword KIf ->
      (EIf (gid (), newB (), newB (), newB ()), 3)
  | FACKeyword KLambda ->
      (ELambda (gid (), [(gid (), "")], newB ()), 1)
  | FACKeyword KMatch ->
      let matchID = gid () in
      (EMatch (matchID, newB (), [(FPBlank (matchID, gid ()), newB ())]), 6)
  | FACVariable name ->
      (EVariable (gid (), name), String.length name)
  | FACLiteral "true" ->
      (EBool (gid (), true), 4)
  | FACLiteral "false" ->
      (EBool (gid (), false), 5)
  | FACLiteral "null" ->
      (ENull (gid ()), 4)
  | FACConstructorName (name, argCount) ->
      let argCount = List.initialize argCount (fun _ -> EBlank (gid ())) in
      (EConstructor (gid (), gid (), name, argCount), 1 + String.length name)
  | _ ->
      let str =
        "TODO: autocomplete result for "
        ^ Types.show_fluidAutocompleteItem entry
      in
      (EPartial (gid (), str), String.length str)


let acToPattern (entry : Types.fluidAutocompleteItem) : fluidPattern * int =
  match entry with
  | FACPattern p ->
    ( match p with
    | FPConstructor (_, _, var, _)
    | FPVariable (_, _, var)
    | FPString (_, _, var) ->
        (p, String.length var + 1)
    | FPInteger (_, _, var) ->
        (p, String.length (string_of_int var) + 1)
    | FPBool (_, _, var) ->
        (p, String.length (string_of_bool var) + 1)
    | FPFloat (_, _, var, var') ->
        (p, String.length var + String.length var' + 1)
    | FPNull _ ->
        (p, 4)
    | FPBlank _ ->
        (p, 1)
    | FPOldPattern (id, _) ->
        (FPString (id, gid (), "TODO: oldPattern"), 0) )
  | _ ->
      fail
        "got fluidAutocompleteItem of non `FACPattern` variant - this should never occur"


let initAC (s : state) (m : Types.model) : state = {s with ac = AC.init m}

let isAutocompleting (ti : tokenInfo) (s : state) : bool =
  Token.isAutocompletable ti.token
  && s.upDownCol = None
  && s.ac.index <> None
  && s.newPos <= ti.endPos
  && s.newPos >= ti.startPos


let recordAction ?(pos = -1000) (action : string) (s : state) : state =
  let action =
    if pos = -1000 then action else action ^ " " ^ string_of_int pos
  in
  {s with actions = s.actions @ [action]}


let setPosition ?(resetUD = false) (s : state) (pos : int) : state =
  let s = recordAction ~pos "setPosition" s in
  let upDownCol = if resetUD then None else s.upDownCol in
  {s with newPos = pos; upDownCol}


(* -------------------- *)
(* Update *)
(* -------------------- *)

let isTextToken token : bool =
  match token with
  | TInteger _
  | TLetLHS _
  | TBinOp _
  | TFieldName _
  | TVariable _
  | TConstructorName _
  | TFnName _
  | TBlank _
  | TPlaceholder _
  | TPartial _
  | TRecordField _
  | TString _
  | TTrue _
  | TFalse _
  | TNullToken _
  | TLambdaVar _
  | TFloatWhole _
  | TFloatPoint _
  | TFloatFraction _
  | TPatternInteger _
  | TPatternVariable _
  | TPatternConstructorName _
  | TPatternBlank _
  | TPatternString _
  | TPatternTrue _
  | TPatternFalse _
  | TPatternNullToken _
  | TPatternFloatWhole _
  | TPatternFloatPoint _
  | TPatternFloatFraction _ ->
      true
  | TListOpen _
  | TListClose _
  | TListSep _
  | TSep
  | TLetKeyword _
  | TRecordOpen _
  | TRecordClose _
  | TRecordSep _
  | TLetAssignment _
  | TIfKeyword _
  | TIfThenKeyword _
  | TIfElseKeyword _
  | TFieldOp _
  | TNewline
  | TIndented _
  | TIndentToHere _
  | TIndent _
  | TLambdaSymbol _
  | TLambdaSep _
  | TMatchKeyword _
  | TMatchSep _
  | TThreadPipe _
  | TLambdaArrow _ ->
      false


(* if the cursor is at the end of this token, we take it as editing this
* token, rather than writing the next token. *)
let isAppendable token : bool =
  match token with
  (* String should really be directly editable, but the extra quote at the end
   makes it not so. *)
  | TString _ | TPatternString _ ->
      false
  | _ ->
      isTextToken token


let isSkippable (token : token) : bool =
  match token with TIndent _ -> true | _ -> false


let isAtom (token : token) : bool =
  match token with
  | TIfKeyword _
  | TIfThenKeyword _
  | TIfElseKeyword _
  | TLetKeyword _
  | TMatchSep _
  | TMatchKeyword _
  | TThreadPipe _
  | TPlaceholder _
  | TBlank _
  | TLambdaArrow _
  | TPatternBlank _ ->
      true
  | TListOpen _
  | TListClose _
  | TListSep _
  | TInteger _
  | TFloatWhole _
  | TFloatPoint _
  | TFloatFraction _
  | TString _
  | TTrue _
  | TFalse _
  | TNullToken _
  | TRecordOpen _
  | TRecordClose _
  | TRecordSep _
  | TFieldOp _
  | TFieldName _
  | TVariable _
  | TFnName _
  | TLetLHS _
  | TLetAssignment _
  | TRecordField _
  | TBinOp _
  | TSep
  | TNewline
  | TIndented _
  | TIndent _
  | TIndentToHere _
  | TPartial _
  | TLambdaSymbol _
  | TLambdaSep _
  | TLambdaVar _
  | TConstructorName _
  | TPatternInteger _
  | TPatternVariable _
  | TPatternConstructorName _
  | TPatternString _
  | TPatternTrue _
  | TPatternFalse _
  | TPatternNullToken _
  | TPatternFloatWhole _
  | TPatternFloatPoint _
  | TPatternFloatFraction _ ->
      false


let length (tokens : token list) : int =
  tokens |> List.map ~f:Token.toText |> List.map ~f:String.length |> List.sum


(* Returns the token to the left and to the right. Ignores indent tokens *)

type neighbour =
  | L of token * tokenInfo
  | R of token * tokenInfo
  | No

let rec getTokensAtPosition
    ?(prev = None) ~(pos : int) (tokens : tokenInfo list) :
    tokenInfo option * tokenInfo option * tokenInfo option =
  (* Get the next token and the remaining tokens, skipping indents. *)
  let rec getNextToken (infos : tokenInfo list) :
      tokenInfo option * tokenInfo list =
    match infos with
    | ti :: rest ->
        if isSkippable ti.token then getNextToken rest else (Some ti, rest)
    | [] ->
        (None, [])
  in
  match getNextToken tokens with
  | None, _remaining ->
      (prev, None, None)
  | Some current, remaining ->
      if current.endPos > pos
      then
        let next, _ = getNextToken remaining in
        (prev, Some current, next)
      else getTokensAtPosition ~prev:(Some current) ~pos remaining


let getNeighbours ~(pos : int) (tokens : tokenInfo list) :
    neighbour * neighbour * tokenInfo option =
  let mPrev, mCurrent, mNext = getTokensAtPosition ~pos tokens in
  let toTheRight =
    match mCurrent with Some current -> R (current.token, current) | _ -> No
  in
  (* The token directly before the cursor (skipping whitespace) *)
  let toTheLeft =
    match (mPrev, mCurrent) with
    | Some prev, _ when prev.endPos >= pos ->
        L (prev.token, prev)
    (* The left might be separated by whitespace *)
    | Some prev, Some current when current.startPos >= pos ->
        L (prev.token, prev)
    | _, Some current ->
        L (current.token, current)
    | Some prev, None ->
        (* Last position in the ast *)
        L (prev.token, prev)
    | None, None ->
        No
  in
  (toTheLeft, toTheRight, mNext)


type gridPos =
  { row : int
  ; col : int }

(* Result will definitely be a valid position. *)
let gridFor ~(pos : int) (tokens : tokenInfo list) : gridPos =
  let ti =
    List.find tokens ~f:(fun ti -> ti.startPos <= pos && ti.endPos >= pos)
  in
  match ti with
  | Some ti ->
      if ti.token = TNewline
      then {row = ti.startRow + 1; col = 0}
      else {row = ti.startRow; col = ti.startCol + (pos - ti.startPos)}
  | None ->
      {row = 0; col = 0}


(* Result will definitely be a valid position. *)
let posFor ~(row : int) ~(col : int) (tokens : tokenInfo list) : int =
  if row < 0 || col < 0
  then 0
  else
    let ti =
      List.find tokens ~f:(fun ti ->
          ti.startRow = row
          && ti.startCol <= col
          && ti.startCol + ti.length >= col )
    in
    match ti with
    | Some ti ->
        ti.startPos + (col - ti.startCol)
    | None ->
      (match List.last tokens with None -> 0 | Some last -> last.endPos)


(* Ensures that the position places will be valid within the code. When placed
 * in an indent, will be moved to the next char. Empty lines get moved to the
 * start. When placed past the end of a line, will go on the end of the last
 * item in it. *)
let adjustedPosFor ~(row : int) ~(col : int) (tokens : tokenInfo list) : int =
  if row < 0 || col < 0
  then 0
  else
    let thisRow = List.filter tokens ~f:(fun ti -> ti.startRow = row) in
    let ti =
      List.find thisRow ~f:(fun ti ->
          ti.startCol <= col && ti.startCol + ti.length > col )
    in
    match ti with
    | Some ti ->
        ti.startPos + (col - ti.startCol)
    | None ->
      ( match (List.head thisRow, List.last thisRow) with
      | Some h, _ when col < h.startCol ->
          h.startPos
      | _, Some l when col >= l.startCol ->
        ( match l.token with
        | TNewline ->
            l.startPos
        | _ ->
            l.startPos + l.length )
      | None, None ->
          posFor ~row ~col:0 tokens
      | _, _ ->
          fail "adjustedPosFor" )


(* ------------- *)
(* Getting expressions *)
(* ------------- *)
let rec findExpr (id : id) (expr : fluidExpr) : fluidExpr option =
  let fe = findExpr id in
  if eid expr = id
  then Some expr
  else
    match expr with
    | EInteger _
    | EBlank _
    | EString _
    | EVariable _
    | EPartial _
    | EBool _
    | ENull _
    | EFloat _ ->
        None
    | ELet (_, _, _, rhs, next) ->
        fe rhs |> Option.orElse (fe next)
    | EIf (_, cond, ifexpr, elseexpr) ->
        fe cond |> Option.orElse (fe ifexpr) |> Option.orElse (fe elseexpr)
    | EBinOp (_, _, lexpr, rexpr, _) ->
        fe lexpr |> Option.orElse (fe rexpr)
    | EFieldAccess (_, expr, _, _) | ELambda (_, _, expr) ->
        fe expr
    | ERecord (_, fields) ->
        fields |> List.map ~f:Tuple3.third |> List.filterMap ~f:fe |> List.head
    | EMatch (_, _, pairs) ->
        pairs |> List.map ~f:Tuple2.second |> List.filterMap ~f:fe |> List.head
    | EFnCall (_, _, exprs, _)
    | EList (_, exprs)
    | EConstructor (_, _, _, exprs)
    | EThread (_, exprs) ->
        List.filterMap ~f:fe exprs |> List.head
    | EOldExpr _ ->
        None


let isEmpty (e : fluidExpr) : bool =
  let isBlank e = match e with EBlank _ -> true | _ -> false in
  match e with
  | EBlank _ ->
      true
  | ERecord (_, []) ->
      true
  | ERecord (_, l) ->
      l
      |> List.filter ~f:(fun (_, k, v) -> k = "" && not (isBlank v))
      |> List.isEmpty
  | EList (_, l) ->
      l |> List.filter ~f:(not << isBlank) |> List.isEmpty
  | _ ->
      false


let exprIsEmpty (id : id) (ast : ast) : bool =
  match findExpr id ast with Some e -> isEmpty e | _ -> false


let findParent (id : id) (ast : ast) : fluidExpr option =
  let rec findParent' ~(parent : fluidExpr option) (id : id) (expr : fluidExpr)
      : fluidExpr option =
    let fp = findParent' ~parent:(Some expr) id in
    if eid expr = id
    then parent
    else
      match expr with
      | EInteger _
      | EBlank _
      | EString _
      | EVariable _
      | EPartial _
      | EBool _
      | ENull _
      | EFloat _ ->
          None
      | ELet (_, _, _, rhs, next) ->
          fp rhs |> Option.orElse (fp next)
      | EIf (_, cond, ifexpr, elseexpr) ->
          fp cond |> Option.orElse (fp ifexpr) |> Option.orElse (fp elseexpr)
      | EBinOp (_, _, lexpr, rexpr, _) ->
          fp lexpr |> Option.orElse (fp rexpr)
      | EFieldAccess (_, expr, _, _) | ELambda (_, _, expr) ->
          fp expr
      | EMatch (_, _, pairs) ->
          pairs
          |> List.map ~f:Tuple2.second
          |> List.filterMap ~f:fp
          |> List.head
      | ERecord (_, fields) ->
          fields
          |> List.map ~f:Tuple3.third
          |> List.filterMap ~f:fp
          |> List.head
      | EFnCall (_, _, exprs, _)
      | EList (_, exprs)
      | EConstructor (_, _, _, exprs)
      | EThread (_, exprs) ->
          List.filterMap ~f:fp exprs |> List.head
      | EOldExpr _ ->
          None
  in
  findParent' ~parent:None id ast


(* ------------- *)
(* Replacing expressions *)
(* ------------- *)
(* f needs to call recurse or it won't go far *)
let recurse ~(f : fluidExpr -> fluidExpr) (expr : fluidExpr) : fluidExpr =
  match expr with
  | EInteger _
  | EBlank _
  | EString _
  | EVariable _
  | EPartial _
  | EBool _
  | ENull _
  | EFloat _ ->
      expr
  | ELet (id, lhsID, name, rhs, next) ->
      ELet (id, lhsID, name, f rhs, f next)
  | EIf (id, cond, ifexpr, elseexpr) ->
      EIf (id, f cond, f ifexpr, f elseexpr)
  | EBinOp (id, op, lexpr, rexpr, ster) ->
      EBinOp (id, op, f lexpr, f rexpr, ster)
  | EFieldAccess (id, expr, fieldID, fieldname) ->
      EFieldAccess (id, f expr, fieldID, fieldname)
  | EFnCall (id, name, exprs, ster) ->
      EFnCall (id, name, List.map ~f exprs, ster)
  | ELambda (id, names, expr) ->
      ELambda (id, names, f expr)
  | EList (id, exprs) ->
      EList (id, List.map ~f exprs)
  | EMatch (id, mexpr, pairs) ->
      EMatch
        (id, f mexpr, List.map ~f:(fun (name, expr) -> (name, f expr)) pairs)
  | ERecord (id, fields) ->
      ERecord
        (id, List.map ~f:(fun (id, name, expr) -> (id, name, f expr)) fields)
  | EThread (id, exprs) ->
      EThread (id, List.map ~f exprs)
  | EConstructor (id, nameID, name, exprs) ->
      EConstructor (id, nameID, name, List.map ~f exprs)
  | EOldExpr _ ->
      expr


(* Slightly modified version of `AST.uses` (pre-fluid code) *)
let rec modifyVariableOccurences
    (oldVarName : string) (newVarName : string) (ast : ast) : ast =
  let u = modifyVariableOccurences oldVarName newVarName in
  match ast with
  | EVariable (id, varName) ->
      if varName = oldVarName then EVariable (id, newVarName) else ast
  | ELet (id, id', lhs, rhs, body) ->
      if oldVarName = lhs (* if variable name is rebound *)
      then ast
      else ELet (id, id', lhs, u rhs, u body)
  | ELambda (id, vars, lexpr) ->
      if List.map ~f:Tuple2.second vars |> List.member ~value:oldVarName
         (* if variable name is rebound *)
      then ast
      else ELambda (id, vars, u lexpr)
  | EMatch (id, cond, pairs) ->
      let pairs =
        List.map
          ~f:(fun (pat, expr) ->
            if Pattern.hasVariableNamed oldVarName (toPattern pat)
            then (pat, expr)
            else (pat, u expr) )
          pairs
      in
      EMatch (id, u cond, pairs)
  | _ ->
      recurse ~f:u ast


let wrap ~(f : fluidExpr -> fluidExpr) (id : id) (ast : ast) : ast =
  let rec run e = if id = eid e then f e else recurse ~f:run e in
  run ast


let replaceExpr ~(newExpr : fluidExpr) (id : id) (ast : ast) : ast =
  wrap id ast ~f:(fun _ -> newExpr)


let wrapPattern
    ~(f : fluidPattern -> fluidPattern) (matchID : id) (patID : id) (ast : ast)
    : ast =
  wrap matchID ast ~f:(fun m ->
      match m with
      | EMatch (matchID, expr, pairs) ->
          let newPairs =
            List.map pairs ~f:(fun (pat, expr) ->
                if pid pat = patID then (f pat, expr) else (pat, expr) )
          in
          EMatch (matchID, expr, newPairs)
      | _ ->
          m )


let replacePattern
    ~(newPat : fluidPattern) (matchID : id) (patID : id) (ast : ast) : ast =
  wrapPattern matchID patID ast ~f:(fun pat ->
      match pat with
      | FPVariable (_, _, varName) ->
        ( match varName with
        | "" ->
            FPBlank (matchID, patID)
        | "Just" | "Ok" | "Error" ->
            FPConstructor (matchID, patID, varName, [FPBlank (matchID, gid ())])
        | "Nothing" ->
            FPConstructor (matchID, patID, varName, [])
        | _ ->
            FPVariable (matchID, patID, varName) )
      | _ ->
          newPat )


let replaceVarInPattern
    (mID : id) (oldVarName : string) (newVarName : string) (ast : ast) : ast =
  wrap mID ast ~f:(fun e ->
      match e with
      | EMatch (mID, cond, cases) ->
          let rec replaceNameInPattern pat =
            match pat with
            | FPVariable (_, id, varName) when varName = oldVarName ->
              ( match newVarName with
              | "" ->
                  FPBlank (mID, id)
              | _ ->
                  FPVariable (mID, id, newVarName) )
            | FPConstructor (mID, id, name, patterns) ->
                FPConstructor
                  (mID, id, name, List.map patterns ~f:replaceNameInPattern)
            | pattern ->
                pattern
          in
          let newCases =
            List.map cases ~f:(fun (pat, expr) ->
                ( replaceNameInPattern pat
                , modifyVariableOccurences oldVarName newVarName expr ) )
          in
          EMatch (mID, cond, newCases)
      | _ ->
          fail "not a let" )


let removeField (id : id) (ast : ast) : ast =
  wrap id ast ~f:(fun e ->
      match e with
      | EFieldAccess (_, faExpr, _, _) ->
          faExpr
      | _ ->
          fail "not a fieldAccess" )


let deleteWithArguments (id : id) (ast : ast) : ast =
  wrap id ast ~f:(fun e ->
      match e with
      | EFnCall (_, _, _, _) ->
          EBlank (gid ())
      | EBinOp (_, _, _, _, _) ->
          EBlank (gid ())
      | EConstructor (_, _, _, _) ->
          EBlank (gid ())
      | _ ->
          fail "not a fncall " )


let removeRecordField (id : id) (index : int) (ast : ast) : ast =
  wrap id ast ~f:(fun e ->
      match e with
      | ERecord (id, fields) ->
          ERecord (id, List.removeAt ~index fields)
      | _ ->
          fail "not a record field" )


let exprToFieldAccess (id : id) (ast : ast) : ast =
  wrap id ast ~f:(fun e -> EFieldAccess (gid (), e, gid (), ""))


let removeEmptyExpr (id : id) (ast : ast) : ast =
  wrap id ast ~f:(fun e ->
      match e with
      | ELet (_, _, "", EBlank _, body) ->
          body
      | EIf (_, EBlank _, EBlank _, EBlank _) ->
          newB ()
      | ELambda (_, _, EBlank _) ->
          newB ()
      | EMatch (_, EBlank _, pairs)
        when List.all pairs ~f:(fun (p, e) ->
                 match (p, e) with FPBlank _, EBlank _ -> true | _ -> false )
        ->
          newB ()
      | _ ->
          e )


let replaceFieldName (str : string) (id : id) (ast : ast) : ast =
  wrap id ast ~f:(fun e ->
      match e with
      | EFieldAccess (id, expr, fieldID, _) ->
          EFieldAccess (id, expr, fieldID, str)
      | _ ->
          fail "not a field" )


let replaceLamdaVar
    ~(index : int)
    (oldVarName : string)
    (newVarName : string)
    (id : id)
    (ast : ast) : ast =
  wrap id ast ~f:(fun e ->
      match e with
      | ELambda (id, vars, expr) ->
          let vars =
            List.updateAt vars ~index ~f:(fun (id, _) -> (id, newVarName))
          in
          ELambda
            (id, vars, modifyVariableOccurences oldVarName newVarName expr)
      | _ ->
          fail "not a lamda" )


let replaceLetLHS (newLHS : string) (id : id) (ast : ast) : ast =
  wrap id ast ~f:(fun e ->
      match e with
      | ELet (id, lhsID, oldLHS, rhs, next) ->
          ELet
            ( id
            , lhsID
            , newLHS
            , rhs
            , modifyVariableOccurences oldLHS newLHS next )
      | _ ->
          fail "not a let" )


let replaceRecordField ~index (str : string) (id : id) (ast : ast) : ast =
  wrap id ast ~f:(fun e ->
      match e with
      | ERecord (id, fields) ->
          let fields =
            List.updateAt fields ~index ~f:(fun (id, _, expr) -> (id, str, expr)
            )
          in
          ERecord (id, fields)
      | _ ->
          fail "not a record" )


(* Supports the various different tokens replacing their string contents.
 * Doesn't do movement. *)
let replaceStringToken ~(f : string -> string) (token : token) (ast : ast) :
    fluidExpr =
  match token with
  | TString (id, str) ->
      replaceExpr id ~newExpr:(EString (id, f str)) ast
  | TPatternString (mID, id, str) ->
      replacePattern mID id ~newPat:(FPString (mID, id, f str)) ast
  | TInteger (id, str) ->
      let str = f str in
      let newExpr =
        if str = ""
        then EBlank id
        else
          let value = try safe_int_of_string str with _ -> 0 in
          EInteger (id, value)
      in
      replaceExpr id ~newExpr ast
  | TPatternInteger (mID, id, str) ->
      let str = f str in
      let newPat =
        if str = ""
        then FPBlank (mID, id)
        else
          let value = try safe_int_of_string str with _ -> 0 in
          FPInteger (mID, id, value)
      in
      replacePattern mID id ~newPat ast
  | TPatternNullToken (mID, id) ->
      let str = f "null" in
      let newExpr = FPVariable (mID, gid (), str) in
      replacePattern mID id ~newPat:newExpr ast
  | TPatternTrue (mID, id) ->
      let str = f "true" in
      let newExpr = FPVariable (mID, gid (), str) in
      replacePattern mID id ~newPat:newExpr ast
  | TPatternFalse (mID, id) ->
      let str = f "false" in
      let newExpr = FPVariable (mID, gid (), str) in
      replacePattern mID id ~newPat:newExpr ast
  | TPatternVariable (mID, _, str) ->
      replaceVarInPattern mID str (f str) ast
  | TRecordField (id, index, str) ->
      replaceRecordField ~index (f str) id ast
  | TLetLHS (id, str) ->
      replaceLetLHS (f str) id ast
  | TLambdaVar (id, index, str) ->
      replaceLamdaVar ~index str (f str) id ast
  | TVariable (id, str) ->
      let str = f str in
      let newExpr = if str = "" then EBlank id else EPartial (id, str) in
      replaceExpr id ~newExpr ast
  | TPartial (id, str) ->
      let str = f str in
      let newExpr = if str = "" then EBlank id else EPartial (id, str) in
      replaceExpr id ~newExpr ast
  | TFieldName (id, str) ->
      replaceFieldName (f str) id ast
  | TTrue id ->
      let str = f "true" in
      let newExpr = EPartial (gid (), str) in
      replaceExpr id ~newExpr ast
  | TFalse id ->
      let str = f "false" in
      let newExpr = EPartial (gid (), str) in
      replaceExpr id ~newExpr ast
  | TNullToken id ->
      let str = f "null" in
      let newExpr = EPartial (gid (), str) in
      replaceExpr id ~newExpr ast
  | _ ->
      fail "not supported by replaceToken"


let replaceFloatWhole (str : string) (id : id) (ast : ast) : fluidExpr =
  wrap id ast ~f:(fun expr ->
      match expr with
      | EFloat (id, _, fraction) ->
          EFloat (id, str, fraction)
      | _ ->
          fail "not a float" )


let replacePatternFloatWhole
    (str : string) (matchID : id) (patID : id) (ast : ast) : fluidExpr =
  wrapPattern matchID patID ast ~f:(fun expr ->
      match expr with
      | FPFloat (matchID, patID, _, fraction) ->
          FPFloat (matchID, patID, str, fraction)
      | _ ->
          fail "not a float" )


let replacePatternFloatFraction
    (str : string) (matchID : id) (patID : id) (ast : ast) : fluidExpr =
  wrapPattern matchID patID ast ~f:(fun expr ->
      match expr with
      | FPFloat (matchID, patID, whole, _) ->
          FPFloat (matchID, patID, whole, str)
      | _ ->
          fail "not a float" )


let removePatternPointFromFloat (matchID : id) (patID : id) (ast : ast) : ast =
  wrapPattern matchID patID ast ~f:(fun expr ->
      match expr with
      | FPFloat (matchID, _, whole, fraction) ->
          let i = safe_int_of_string (whole ^ fraction) in
          FPInteger (matchID, gid (), i)
      | _ ->
          fail "Not an int" )


let replaceFloatFraction (str : string) (id : id) (ast : ast) : fluidExpr =
  wrap id ast ~f:(fun expr ->
      match expr with
      | EFloat (id, whole, _) ->
          EFloat (id, whole, str)
      | _ ->
          fail "not a float" )


let insertAtFrontOfFloatFraction (letter : string) (id : id) (ast : ast) :
    fluidExpr =
  wrap id ast ~f:(fun expr ->
      match expr with
      | EFloat (id, whole, fraction) ->
          EFloat (id, whole, letter ^ fraction)
      | _ ->
          fail "not a float" )


let insertAtFrontOfPatternFloatFraction
    (letter : string) (matchID : id) (patID : id) (ast : ast) : fluidExpr =
  wrapPattern matchID patID ast ~f:(fun expr ->
      match expr with
      | FPFloat (matchID, patID, whole, fraction) ->
          FPFloat (matchID, patID, whole, letter ^ fraction)
      | _ ->
          fail "not a float" )


let insertInList ~(index : int) ~(newExpr : fluidExpr) (id : id) (ast : ast) :
    ast =
  wrap id ast ~f:(fun expr ->
      match expr with
      | EList (id, exprs) ->
          EList (id, List.insertAt ~index ~value:newExpr exprs)
      | _ ->
          fail "not a list" )


(* Add a blank after the expr indicated by id, which we presume is in a list *)
let addBlankToList (id : id) (ast : ast) : ast =
  let parent = findParent id ast in
  match parent with
  | Some (EList (pID, exprs)) ->
      wrap pID ast ~f:(fun expr ->
          match List.findIndex ~f:(fun e -> eid e = id) exprs with
          | Some index ->
              EList
                ( pID
                , List.insertAt
                    ~index:(index + 1)
                    ~value:(EBlank (gid ()))
                    exprs )
          | _ ->
              expr )
  | _ ->
      ast


(* Add a row to the record *)
let addRecordRowToFront (id : id) (ast : ast) : ast =
  wrap id ast ~f:(fun expr ->
      match expr with
      | ERecord (id, fields) ->
          ERecord (id, (gid (), "", newB ()) :: fields)
      | _ ->
          fail "Not a record" )


let convertToBinOp (char : char option) (id : id) (ast : ast) : ast =
  (* TODO: does it go on the error rail? *)
  match char with
  | None ->
      ast
  | Some c ->
      let fnName =
        if c = '&' then "&&" else if c = '|' then "||" else String.fromChar c
      in
      wrap id ast ~f:(fun expr -> EBinOp (gid (), fnName, expr, newB (), NoRail)
      )


let convertToStringAppend (id : id) (ast : ast) : ast =
  wrap id ast ~f:(fun expr -> EBinOp (gid (), "++", expr, newB (), NoRail))


let convertIntToFloat (offset : int) (id : id) (ast : ast) : ast =
  wrap id ast ~f:(fun expr ->
      match expr with
      | EInteger (_, i) ->
          let str = Int.toString i in
          let whole, fraction = String.splitAt ~index:offset str in
          EFloat (gid (), whole, fraction)
      | _ ->
          fail "Not an int" )


let convertPatternIntToFloat
    (offset : int) (matchID : id) (patID : id) (ast : ast) : ast =
  wrapPattern matchID patID ast ~f:(fun expr ->
      match expr with
      | FPInteger (matchID, _, i) ->
          let str = Int.toString i in
          let whole, fraction = String.splitAt ~index:offset str in
          FPFloat (matchID, gid (), whole, fraction)
      | _ ->
          fail "Not an int" )


let removePointFromFloat (id : id) (ast : ast) : ast =
  wrap id ast ~f:(fun expr ->
      match expr with
      | EFloat (_, whole, fraction) ->
          let i = safe_int_of_string (whole ^ fraction) in
          EInteger (gid (), i)
      | _ ->
          fail "Not an int" )


let moveToNextNonWhitespaceToken ~pos (ast : ast) (s : state) : state =
  let s = recordAction ~pos "moveToNextNonWhitespaceToken" s in
  let rec getNextWS tokens =
    match tokens with
    | [] ->
        pos
    | ti :: rest ->
      ( match ti.token with
      | TSep | TNewline | TIndent _ | TIndentToHere _ | TIndented _ ->
          getNextWS rest
      | _ ->
          if pos > ti.startPos then getNextWS rest else ti.startPos )
  in
  let newPos = getNextWS (toTokens s ast) in
  setPosition ~resetUD:true s newPos


let moveToEnd (ti : tokenInfo) (s : state) : state =
  let s = recordAction "moveToEnd" s in
  setPosition ~resetUD:true s (ti.endPos - 1)


let moveToStart (ti : tokenInfo) (s : state) : state =
  let s = recordAction ~pos:ti.startPos "moveToStart" s in
  setPosition ~resetUD:true s ti.startPos


let moveToAfter (ti : tokenInfo) (s : state) : state =
  let s = recordAction ~pos:ti.endPos "moveToAfter" s in
  setPosition ~resetUD:true s ti.endPos


let moveOneLeft (pos : int) (s : state) : state =
  let s = recordAction ~pos "moveOneLeft" s in
  setPosition ~resetUD:true s (max 0 (pos - 1))


let moveOneRight (pos : int) (s : state) : state =
  let s = recordAction ~pos "moveOneRight" s in
  setPosition ~resetUD:true s (pos + 1)


let moveTo (newPos : int) (s : state) : state =
  let s = recordAction ~pos:newPos "moveTo" s in
  setPosition s newPos


let rec getNextBlank (pos : int) (tokens : tokenInfo list) : tokenInfo option =
  tokens
  |> List.find ~f:(fun ti -> Token.isBlank ti.token && ti.startPos > pos)
  |> Option.orElseLazy (fun () ->
         if pos = 0 then None else getNextBlank 0 tokens )


let getNextBlankPos (pos : int) (tokens : tokenInfo list) : int =
  tokens
  |> getNextBlank pos
  |> Option.map ~f:(fun ti -> ti.startPos)
  |> Option.withDefault ~default:pos


let moveToNextBlank ~(pos : int) (ast : ast) (s : state) : state =
  let s = recordAction ~pos "moveToNextBlank" s in
  let tokens = toTokens s ast in
  let newPos = getNextBlankPos pos tokens in
  setPosition ~resetUD:true s newPos


let rec getPrevBlank (pos : int) (tokens : tokenInfo list) : tokenInfo option =
  tokens
  |> List.filter ~f:(fun ti -> Token.isBlank ti.token && ti.endPos < pos)
  |> List.last
  |> Option.orElseLazy (fun () ->
         let lastPos =
           List.last tokens
           |> Option.map ~f:(fun ti -> ti.endPos)
           |> Option.withDefault ~default:0
         in
         if pos = lastPos then None else getPrevBlank lastPos tokens )


let getPrevBlankPos (pos : int) (tokens : tokenInfo list) : int =
  tokens
  |> getPrevBlank pos
  |> Option.map ~f:(fun ti -> ti.startPos)
  |> Option.withDefault ~default:pos


let moveToPrevBlank ~(pos : int) (ast : ast) (s : state) : state =
  let s = recordAction ~pos "moveToPrevBlank" s in
  let tokens = toTokens s ast in
  let newPos = getPrevBlankPos pos tokens in
  setPosition ~resetUD:true s newPos


let acSetIndex (i : int) (s : state) : state =
  {s with ac = {s.ac with index = Some i}; upDownCol = None}


let acClear (s : state) : state = {s with ac = {s.ac with index = None}}

let acMoveUp (s : state) : state =
  let s = recordAction "acMoveUp" s in
  let index =
    match s.ac.index with None -> 0 | Some current -> max 0 (current - 1)
  in
  acSetIndex index s


let acMoveDown (s : state) : state =
  let s = recordAction "acMoveDown" s in
  let index =
    match s.ac.index with
    | None ->
        0
    | Some current ->
        min (current + 1) (List.length (AC.allCompletions s.ac) - 1)
  in
  acSetIndex index s


let report (e : string) (s : state) =
  let s = recordAction "report" s in
  {s with error = Some e}


let acEnter (ti : tokenInfo) (ast : ast) (s : state) (key : K.key) :
    ast * state =
  let s = recordAction "acEnter" s in
  match AC.highlighted s.ac with
  | None ->
    ( match ti.token with
    | TPatternVariable _ ->
        (ast, moveToNextBlank ~pos:s.newPos ast s)
    | _ ->
        (ast, s) )
  | Some entry ->
      (* TODO: the correct thing is to decide on where to go based
       * on context: Enter stops at the end, space goes one space
       * ahead, tab goes to next blank *)
      let newAST, acOffset =
        match (ti.token, entry) with
        | TPatternBlank _, FACPattern _ | TPatternVariable _, FACPattern _ ->
            let newPat, acOffset = acToPattern entry in
            let newAST =
              replacePattern ~newPat (pid newPat) (pmid newPat) ast
            in
            (newAST, acOffset)
        | _ ->
            let newExpr, acOffset = acToExpr entry in
            let id = Token.tid ti.token in
            let newAST = replaceExpr ~newExpr id ast in
            (newAST, acOffset)
      in
      let tokens = toTokens s newAST in
      let nextBlank = getNextBlankPos s.newPos tokens in
      let prevBlank = getPrevBlankPos s.newPos tokens in
      let newPos =
        match key with
        | K.Tab ->
            nextBlank
        | K.ShiftTab ->
            prevBlank
        | K.Enter ->
            ti.startPos + acOffset
        | K.Space ->
            (* if new position is after next blank, stay in next blank *)
            min nextBlank (ti.startPos + acOffset + 1)
        | _ ->
            s.newPos
      in
      let newState = moveTo newPos (acClear s) in
      (newAST, newState)


let commitIfValid (newPos : int) (ti : tokenInfo) ((ast, s) : ast * fluidState)
    : ast =
  let highlightedText = s.ac |> AC.highlighted |> Option.map ~f:AC.asName in
  let isInside = newPos >= ti.startPos && newPos <= ti.endPos in
  if (not isInside) && Some (Token.toText ti.token) = highlightedText
  then
    let newAST, _ = acEnter ti ast s K.Enter in
    newAST
  else ast


let acMaybeCommit (newPos : int) (ast : ast) (s : fluidState) : ast =
  match s.ac.query with
  | Some (_, ti) ->
      commitIfValid newPos ti (ast, s)
  | None ->
      ast


let acCompleteField (ti : tokenInfo) (ast : ast) (s : state) : ast * state =
  let s = recordAction "acCompleteField" s in
  match AC.highlighted s.ac with
  | None ->
      (ast, s)
  | Some entry ->
      let newExpr, length = acToExpr entry in
      let newExpr = EFieldAccess (gid (), newExpr, gid (), "") in
      let length = length + 1 in
      let newState = moveTo (ti.startPos + length) (acClear s) in
      let newAST = replaceExpr ~newExpr (Token.tid ti.token) ast in
      (newAST, newState)


let doBackspace ~(pos : int) (ti : tokenInfo) (ast : ast) (s : state) :
    ast * state =
  let s = recordAction "doBackspace" s in
  let left s = moveOneLeft (min pos ti.endPos) s in
  let offset =
    match ti.token with
    | TPatternString _ | TString _ ->
        pos - ti.startPos - 2
    | _ ->
        pos - ti.startPos - 1
  in
  let newID = gid () in
  match ti.token with
  | TIfThenKeyword _ | TIfElseKeyword _ | TLambdaArrow _ | TMatchSep _ ->
      (ast, moveToStart ti s)
  | TIfKeyword _ | TLetKeyword _ | TLambdaSymbol _ | TMatchKeyword _ ->
      let newAST = removeEmptyExpr (Token.tid ti.token) ast in
      if newAST = ast then (ast, s) else (newAST, moveToStart ti s)
  | TString (id, "") ->
      (replaceExpr id ~newExpr:(EBlank newID) ast, left s)
  | TPatternString (mID, id, "") ->
      (replacePattern mID id ~newPat:(FPBlank (mID, newID)) ast, left s)
  | (TRecordOpen id | TListOpen id) when exprIsEmpty id ast ->
      (replaceExpr id ~newExpr:(EBlank newID) ast, left s)
  | TRecordField (id, i, "") when pos = ti.startPos ->
      ( removeRecordField id i ast
      , s |> left |> fun s -> moveOneLeft (s.newPos - 1) s )
  | TBlank _
  | TPlaceholder _
  | TIndent _
  | TIndentToHere _
  | TIndented _
  | TLetAssignment _
  | TListClose _
  | TListOpen _
  | TListSep _
  | TNewline
  | TRecordOpen _
  | TRecordClose _
  | TRecordSep _
  | TSep
  | TThreadPipe _
  | TLambdaSep _
  | TPatternBlank _
  | TPatternConstructorName _ ->
      (ast, left s)
  | TFieldOp id ->
      (removeField id ast, left s)
  | TFloatPoint id ->
      (removePointFromFloat id ast, left s)
  | TPatternFloatPoint (mID, id) ->
      (removePatternPointFromFloat mID id ast, left s)
  | TBinOp (id, _) ->
      (* TODO this should move to the start of the new blank, but we don't know
       * where it is at the moment. *)
      (deleteWithArguments id ast, moveToStart ti s |> left)
  | TConstructorName (id, _) | TFnName (id, _, _) ->
      (deleteWithArguments id ast, moveToStart ti s)
  | TString _
  | TPatternString _
  | TRecordField _
  | TInteger _
  | TTrue _
  | TFalse _
  | TPatternTrue _
  | TPatternFalse _
  | TNullToken _
  | TVariable _
  | TPartial _
  | TFieldName _
  | TLetLHS _
  | TPatternInteger _
  | TPatternNullToken _
  | TPatternVariable _
  | TLambdaVar _ ->
      let f str = removeCharAt str offset in
      (replaceStringToken ~f ti.token ast, left s)
  | TPatternFloatWhole (mID, id, str) ->
      let str = removeCharAt str offset in
      (replacePatternFloatWhole str mID id ast, left s)
  | TPatternFloatFraction (mID, id, str) ->
      let str = removeCharAt str offset in
      (replacePatternFloatFraction str mID id ast, left s)
  | TFloatWhole (id, str) ->
      let str = removeCharAt str offset in
      (replaceFloatWhole str id ast, left s)
  | TFloatFraction (id, str) ->
      let str = removeCharAt str offset in
      (replaceFloatFraction str id ast, left s)


let doDelete ~(pos : int) (ti : tokenInfo) (ast : ast) (s : state) :
    ast * state =
  let s = recordAction "doDelete" s in
  let left s = moveOneLeft pos s in
  let offset = pos - ti.startPos in
  let newID = gid () in
  let f str = removeCharAt str offset in
  match ti.token with
  | TIfThenKeyword _ | TIfElseKeyword _ | TLambdaArrow _ | TMatchSep _ ->
      (ast, s)
  | TIfKeyword _ | TLetKeyword _ | TLambdaSymbol _ | TMatchKeyword _ ->
      (removeEmptyExpr (Token.tid ti.token) ast, s)
  | (TListOpen id | TRecordOpen id) when exprIsEmpty id ast ->
      (replaceExpr id ~newExpr:(newB ()) ast, s)
  | TBlank _
  | TPlaceholder _
  | TIndent _
  | TIndentToHere _
  | TIndented _
  | TLetAssignment _
  | TListClose _
  | TListOpen _
  | TListSep _
  | TNewline
  | TRecordClose _
  | TRecordOpen _
  | TRecordSep _
  | TSep
  | TThreadPipe _
  | TLambdaSep _ ->
      (ast, s)
  | TBinOp (id, _) ->
      (* TODO this should move to the start of the new blank, but we don't know
       * where it is at the moment. *)
      (deleteWithArguments id ast, moveToStart ti s |> left)
  | TConstructorName (id, _) | TFnName (id, _, _) ->
      (deleteWithArguments id ast, moveToStart ti s)
  | TFieldOp id ->
      (removeField id ast, s)
  | TString (id, str) ->
      let target s =
        (* if we're in front of the quotes vs within it *)
        if offset == 0 then s else left s
      in
      if str = ""
      then (ast |> replaceExpr id ~newExpr:(EBlank newID), target s)
      else
        let str = removeCharAt str (offset - 1) in
        (replaceExpr id ~newExpr:(EString (newID, str)) ast, s)
  | TPatternString (mID, id, str) ->
      let target s =
        (* if we're in front of the quotes vs within it *)
        if offset == 0 then s else left s
      in
      if str = ""
      then
        (ast |> replacePattern mID id ~newPat:(FPBlank (mID, newID)), target s)
      else
        let str = removeCharAt str (offset - 1) in
        (replacePattern mID id ~newPat:(FPString (mID, newID, str)) ast, s)
  | TRecordField _
  | TInteger _
  | TPatternInteger _
  | TTrue _
  | TFalse _
  | TNullToken _
  | TVariable _
  | TPartial _
  | TFieldName _
  | TLetLHS _
  | TPatternNullToken _
  | TPatternTrue _
  | TPatternFalse _
  | TPatternVariable _
  | TLambdaVar _ ->
      (replaceStringToken ~f ti.token ast, s)
  | TFloatPoint id ->
      (removePointFromFloat id ast, s)
  | TFloatWhole (id, str) ->
      (replaceFloatWhole (f str) id ast, s)
  | TFloatFraction (id, str) ->
      (replaceFloatFraction (f str) id ast, s)
  | TPatternFloatPoint (mID, id) ->
      (removePatternPointFromFloat mID id ast, s)
  | TPatternFloatFraction (mID, id, str) ->
      (replacePatternFloatFraction (f str) mID id ast, s)
  | TPatternFloatWhole (mID, id, str) ->
      (replacePatternFloatWhole (f str) mID id ast, s)
  | TPatternConstructorName (mID, id, _) ->
      (replacePattern ~newPat:(FPBlank (mID, id)) mID id ast, s)
  | TPatternBlank _ ->
      (ast, s)


let doLeft ~(pos : int) (ti : tokenInfo) (s : state) : state =
  let s = recordAction ~pos "doLeft" s in
  if isAtom ti.token
  then moveToStart ti s
  else moveOneLeft (min pos ti.endPos) s


let doRight
    ~(pos : int) ~(next : tokenInfo option) (current : tokenInfo) (s : state) :
    state =
  let s = recordAction ~pos "doRight" s in
  match current.token with
  | TIfKeyword _
  | TIfThenKeyword _
  | TIfElseKeyword _
  | TLetKeyword _
  | TPlaceholder _
  | TBlank _
  | TLambdaArrow _
  | TMatchSep _
  | TMatchKeyword _ ->
    ( match next with
    | None ->
        moveToAfter current s
    | Some nInfo ->
        moveToStart nInfo s )
  | TIndent _
  | TIndented _
  | TIndentToHere _
  | TInteger _
  | TFloatWhole _
  | TFloatPoint _
  | TFloatFraction _
  | TString _
  | TTrue _
  | TFalse _
  | TNullToken _
  | TFieldOp _
  | TFieldName _
  | TVariable _
  | TFnName _
  | TConstructorName _
  | TLetLHS _
  | TLetAssignment _
  | TBinOp _
  | TSep
  | TListOpen _
  | TListClose _
  | TListSep _
  | TNewline
  | TRecordOpen _
  | TRecordClose _
  | TRecordSep _
  | TPartial _
  | TRecordField _
  | TThreadPipe _
  | TLambdaVar _
  | TLambdaSymbol _
  | TLambdaSep _
  | TPatternBlank _
  | TPatternInteger _
  | TPatternVariable _
  | TPatternConstructorName _
  | TPatternString _
  | TPatternTrue _
  | TPatternFalse _
  | TPatternNullToken _
  | TPatternFloatWhole _
  | TPatternFloatPoint _
  | TPatternFloatFraction _ ->
    ( match next with
    | Some n when pos + 1 >= current.endPos ->
        moveToStart n s
    | _ ->
        (* When we're in whitespace, current is the next non-whitespace. So we
         * don't want to use pos, we want to use the startPos of current. *)
        let startingPos = max pos (current.startPos - 1) in
        moveOneRight startingPos s )


let doUp ~(pos : int) (ast : ast) (s : state) : state =
  let s = recordAction "doUp" s in
  let tokens = toTokens s ast in
  let {row; col} = gridFor ~pos tokens in
  let col = match s.upDownCol with None -> col | Some savedCol -> savedCol in
  if row = 0
  then moveTo 0 s
  else
    let pos = adjustedPosFor ~row:(row - 1) ~col tokens in
    moveTo pos {s with upDownCol = Some col}


let doDown ~(pos : int) (ast : ast) (s : state) : state =
  let s = recordAction "doDown" s in
  let tokens = toTokens s ast in
  let {row; col} = gridFor ~pos tokens in
  let col = match s.upDownCol with None -> col | Some savedCol -> savedCol in
  let pos = adjustedPosFor ~row:(row + 1) ~col tokens in
  moveTo pos {s with upDownCol = Some col}


let doInsert' ~pos (letter : char) (ti : tokenInfo) (ast : ast) (s : state) :
    ast * state =
  let s = recordAction "doInsert" s in
  let s = {s with upDownCol = None} in
  let letterStr = String.fromChar letter in
  let offset =
    match ti.token with
    | TString _ | TPatternString _ ->
        pos - ti.startPos - 1
    | _ ->
        pos - ti.startPos
  in
  let right = moveOneRight pos s in
  let f str = String.insertAt ~index:offset ~insert:letterStr str in
  let newID = gid () in
  let newExpr =
    if letter = '"'
    then EString (newID, "")
    else if letter = '['
    then EList (newID, [])
    else if letter = '{'
    then ERecord (newID, [])
    else if letter = '\\'
    then ELambda (newID, [(gid (), "")], EBlank (gid ()))
    else if letter = ','
    then EBlank newID (* new separators *)
    else if isNumber letterStr
    then EInteger (newID, letterStr |> safe_int_of_string)
    else EPartial (newID, letterStr)
  in
  match ti.token with
  | (TFieldName (id, _) | TVariable (id, _))
    when pos = ti.endPos && letter = '.' ->
      (exprToFieldAccess id ast, right)
  (* replace blank *)
  | TBlank id | TPlaceholder (_, id) ->
      (replaceExpr id ~newExpr ast, moveTo (ti.startPos + 1) s)
  (* lists *)
  | TListOpen id ->
      (insertInList ~index:0 id ~newExpr ast, moveTo (ti.startPos + 2) s)
  (* Ignore invalid situations *)
  | TString _ when offset < 0 ->
      (ast, s)
  | TPatternString _ when offset < 0 ->
      (ast, s)
  | TInteger _ when not (isNumber letterStr) ->
      (ast, s)
  | TInteger _ when '0' = letter && offset = 0 ->
      (ast, s)
  | TPatternInteger _ when not (isNumber letterStr) ->
      (ast, s)
  | TPatternInteger _ when '0' = letter && offset = 0 ->
      (ast, s)
  | TFloatWhole _ when not (isNumber letterStr) ->
      (ast, s)
  | TFloatWhole _ when '0' = letter && offset = 0 ->
      (ast, s)
  | TFloatFraction _ when not (isNumber letterStr) ->
      (ast, s)
  | TPatternFloatWhole _ when not (isNumber letterStr) ->
      (ast, s)
  | TPatternFloatWhole _ when '0' = letter && offset = 0 ->
      (ast, s)
  | TPatternFloatFraction _ when not (isNumber letterStr) ->
      (ast, s)
  | TVariable _ when not (isIdentifierChar letterStr) ->
      (ast, s)
  | TPatternVariable _ when not (isIdentifierChar letterStr) ->
      (ast, s)
  | TLetLHS _ when not (isIdentifierChar letterStr) ->
      (ast, s)
  | TFieldName _ when not (isIdentifierChar letterStr) ->
      (ast, s)
  | TLambdaVar _ when not (isIdentifierChar letterStr) ->
      (ast, s)
  | TFnName _ when not (isFnNameChar letterStr) ->
      (ast, s)
  (* Do the insert *)
  | TLetLHS (_, "") ->
      (replaceStringToken ~f ti.token ast, moveTo (ti.startPos + 1) s)
  | TRecordField _
  | TFieldName _
  | TVariable _
  | TPartial _
  | TString _
  | TPatternString _
  | TLetLHS _
  | TTrue _
  | TFalse _
  | TPatternTrue _
  | TPatternFalse _
  | TNullToken _
  | TPatternNullToken _
  | TPatternVariable _
  | TLambdaVar _ ->
      (replaceStringToken ~f ti.token ast, right)
  | TPatternInteger (_, _, i) | TInteger (_, i) ->
      let newLength =
        f i |> safe_int_of_string |> string_of_int |> String.length
      in
      let move = if newLength > offset then right else s in
      (replaceStringToken ~f ti.token ast, move)
  | TFloatWhole (id, str) ->
      (replaceFloatWhole (f str) id ast, right)
  | TFloatFraction (id, str) ->
      (replaceFloatFraction (f str) id ast, right)
  | TFloatPoint id ->
      (insertAtFrontOfFloatFraction letterStr id ast, right)
  | TPatternFloatWhole (mID, id, str) ->
      (replacePatternFloatWhole (f str) mID id ast, right)
  | TPatternFloatFraction (mID, id, str) ->
      (replacePatternFloatFraction (f str) mID id ast, right)
  | TPatternFloatPoint (mID, id) ->
      (insertAtFrontOfPatternFloatFraction letterStr mID id ast, right)
  | TPatternConstructorName (_mID, _id, _) ->
      (* (replaceExpr id ~newExpr:(FPBlank (mID, id)) ast, moveTo ti.startPos s)*)
      (ast, s)
  | TPatternBlank (mID, pID) ->
      let newPat =
        if letter = '"'
        then FPString (mID, newID, "")
        else if isNumber letterStr
        then
          FPInteger (mID, newID, letterStr |> safe_int_of_string)
          (* TODO: special token for FPUnderscore
        else if letter = '_'
        then FPBlank (mID, newID)*)
        else FPVariable (mID, pID, letterStr)
      in
      (replacePattern mID pID ~newPat ast, moveTo (ti.startPos + 1) s)
  (* do nothing *)
  | TNewline
  | TIfKeyword _
  | TIfThenKeyword _
  | TIfElseKeyword _
  | TFieldOp _
  | TFnName _
  | TLetKeyword _
  | TLetAssignment _
  | TBinOp _
  | TSep
  | TIndented _
  | TIndentToHere _
  | TListClose _
  | TListSep _
  | TIndent _
  | TRecordOpen _
  | TRecordClose _
  | TRecordSep _
  | TThreadPipe _
  | TLambdaSymbol _
  | TLambdaArrow _
  | TConstructorName _
  | TLambdaSep _
  | TMatchSep _
  | TMatchKeyword _ ->
      (ast, s)


let doInsert
    ~pos (letter : char option) (ti : tokenInfo) (ast : ast) (s : state) :
    ast * state =
  match letter with
  | None ->
      (ast, s)
  | Some letter ->
      doInsert' ~pos letter ti ast s


let maybeOpenCmd (m : Types.model) : Types.modification =
  let getCurrentToken tokens =
    let _, mCurrent, _ = getTokensAtPosition tokens ~pos:m.fluidState.newPos in
    mCurrent
  in
  Toplevel.selected m
  |> Option.andThen ~f:(fun tl ->
         TL.rootExpr tl
         |> Option.andThen ~f:(fun ast -> Some (fromExpr m.fluidState ast))
         |> Option.andThen ~f:(fun ast -> Some (toTokens m.fluidState ast))
         |> Option.withDefault ~default:[]
         |> getCurrentToken
         |> Option.andThen ~f:(fun ti ->
                let id = Token.tid ti.token in
                Some (FluidCommandsFor (tl.id, id)) ) )
  |> Option.withDefault ~default:NoChange


let updateKey (key : K.key) (ast : ast) (s : state) : ast * state =
  let pos = s.newPos in
  let keyChar = K.toChar key in
  let tokens = toTokens s ast in
  (* These might be the same token *)
  let toTheLeft, toTheRight, mNext = getNeighbours ~pos tokens in
  let onEdge =
    match (toTheLeft, toTheRight) with
    | L (lt, lti), R (rt, rti) ->
        (lt, lti) <> (rt, rti)
    | _ ->
        true
  in
  let newAST, newState =
    (* TODO: When changing TVariable and TFieldName and probably TFnName we
     * should convert them to a partial which retains the old object *)
    match (key, toTheLeft, toTheRight) with
    (* Deleting *)
    | K.Backspace, L (TPatternString _, ti), _
    | K.Backspace, L (TString _, ti), _
      when pos = ti.endPos ->
        (* Backspace should move into a string, not delete it *)
        (ast, moveOneLeft pos s)
    | K.Backspace, _, R (TRecordField (_, _, ""), ti) ->
        doBackspace ~pos ti ast s
    | K.Backspace, L (_, ti), _ ->
        doBackspace ~pos ti ast s
    | K.Delete, _, R (_, ti) ->
        doDelete ~pos ti ast s
    (* Autocomplete menu *)
    (* Note that these are spelt out explicitly on purpose, else they'll
     * trigger on the wrong element sometimes. *)
    | K.Escape, L (_, ti), _ when isAutocompleting ti s ->
        (ast, acClear s)
    | K.Escape, _, R (_, ti) when isAutocompleting ti s ->
        (ast, acClear s)
    | K.Up, _, R (_, ti) when isAutocompleting ti s ->
        (ast, acMoveUp s)
    | K.Up, L (_, ti), _ when isAutocompleting ti s ->
        (ast, acMoveUp s)
    | K.Down, _, R (_, ti) when isAutocompleting ti s ->
        (ast, acMoveDown s)
    | K.Down, L (_, ti), _ when isAutocompleting ti s ->
        (ast, acMoveDown s)
    (* Autocomplete finish *)
    | K.Enter, L (TPartial (_, _), ti), _
    | K.Enter, _, R (TPartial (_, _), ti)
    | K.Enter, L (TPatternVariable (_, _, _), ti), _
    | K.Enter, _, R (TPatternVariable (_, _, _), ti)
    | K.Space, L (TPartial (_, _), ti), _
    | K.Space, _, R (TPartial (_, _), ti)
    | K.Space, L (TPatternVariable (_, _, _), ti), _
    | K.Space, _, R (TPatternVariable (_, _, _), ti)
    | K.Tab, L (TPartial (_, _), ti), _
    | K.Tab, _, R (TPartial (_, _), ti)
<<<<<<< HEAD
    | K.Tab, L (TPatternVariable (_, _, _), ti), _
    | K.Tab, _, R (TPatternVariable (_, _, _), ti)
    | K.Enter, L (TBlank _, ti), _
    | K.Enter, _, R (TBlank _, ti)
    | K.Enter, L (TPatternBlank (_, _), ti), _
    | K.Enter, _, R (TPatternBlank (_, _), ti)
    | K.Space, L (TBlank _, ti), _
    | K.Space, _, R (TBlank _, ti)
    | K.Space, L (TPatternBlank (_, _), ti), _
    | K.Space, _, R (TPatternBlank (_, _), ti)
    | K.Tab, L (TBlank _, ti), _
    | K.Tab, _, R (TBlank _, ti)
    | K.Tab, L (TPatternBlank (_, _), ti), _
    | K.Tab, _, R (TPatternBlank (_, _), ti) ->
=======
    | K.ShiftTab, L (TPartial (_, _), ti), _
    | K.ShiftTab, _, R (TPartial (_, _), ti) ->
>>>>>>> 33caa4b0
        acEnter ti ast s key
    (* Special autocomplete entries *)
    (* press dot while in a variable entry *)
    | K.Period, L (TPartial _, ti), _
      when Option.map ~f:AC.isVariable (AC.highlighted s.ac) = Some true ->
        acCompleteField ti ast s
    (* Tab to next blank *)
    | K.Tab, _, R (_, _) | K.Tab, L (_, _), _ ->
        (ast, moveToNextBlank ~pos ast s)
    | K.ShiftTab, _, R (_, _) | K.ShiftTab, L (_, _), _ ->
        (ast, moveToPrevBlank ~pos ast s)
    (* TODO: press comma while in an expr in a list *)
    (* TODO: press comma while in an expr in a record *)
    (* TODO: press equals when in a let *)
    (* TODO: press colon when in a record field *)
    (* Left/Right movement *)
    | K.Left, L (_, ti), _ ->
        (ast, doLeft ~pos ti s)
    | K.Right, _, R (_, ti) ->
        (ast, doRight ~pos ~next:mNext ti s)
    | K.Up, _, _ ->
        (ast, doUp ~pos ast s)
    | K.Down, _, _ ->
        (ast, doDown ~pos ast s)
    | K.Space, _, R (TSep, _) ->
        (ast, moveOneRight pos s)
    (* list-specific insertions *)
    | K.Comma, L (TListOpen _, toTheLeft), _ ->
        doInsert ~pos keyChar toTheLeft ast s
    | K.Comma, L (t, ti), _ ->
        if onEdge
        then (addBlankToList (Token.tid t) ast, moveOneRight ti.endPos s)
        else doInsert ~pos keyChar ti ast s
    | K.RightCurlyBrace, _, R (TRecordClose _, ti) when pos = ti.endPos - 1 ->
        (* Allow pressing close curly to go over the last curly *)
        (ast, moveOneRight pos s)
    (* Record-specific insertions *)
    | K.Enter, L (TRecordOpen id, _), _ ->
        let newAST = addRecordRowToFront id ast in
        (newAST, moveToNextNonWhitespaceToken ~pos newAST s)
    | K.RightSquareBracket, _, R (TListClose _, ti) when pos = ti.endPos - 1 ->
        (* Allow pressing close square to go over the last square *)
        (ast, moveOneRight pos s)
    (* Lambda-specific insertions *)
    (* String-specific insertions *)
    | K.DoubleQuote, _, R (TPatternString _, ti)
    | K.DoubleQuote, _, R (TString _, ti)
      when pos = ti.endPos - 1 ->
        (* Allow pressing quote to go over the last quote *)
        (ast, moveOneRight pos s)
    (* Field access *)
    | K.Period, L (TVariable _, toTheLeft), _
    | K.Period, L (TFieldName _, toTheLeft), _
      when onEdge ->
        doInsert ~pos keyChar toTheLeft ast s
    (* Int to float *)
    | K.Period, L (TInteger (id, _), ti), _ ->
        let offset = pos - ti.startPos in
        (convertIntToFloat offset id ast, moveOneRight pos s)
    | K.Period, L (TPatternInteger (mID, id, _), ti), _ ->
        let offset = pos - ti.startPos in
        (convertPatternIntToFloat offset mID id ast, moveOneRight pos s)
    (* Binop specific *)
    | K.Plus, L (TString (id, _str), _), _ ->
        (convertToStringAppend id ast, s |> moveTo (pos + 4))
    | K.Percent, L (_, toTheLeft), _
    | K.Minus, L (_, toTheLeft), _
    | K.Plus, L (_, toTheLeft), _
    | K.Multiply, L (_, toTheLeft), _
    | K.ForwardSlash, L (_, toTheLeft), _
    | K.LessThan, L (_, toTheLeft), _
    | K.GreaterThan, L (_, toTheLeft), _
    | K.Ampersand, L (_, toTheLeft), _
    | K.Pipe, L (_, toTheLeft), _
      when onEdge ->
        let posOffset = if key = K.Ampersand || key = K.Pipe then 4 else 3 in
        ( convertToBinOp keyChar (Token.tid toTheLeft.token) ast
        , s |> moveTo (pos + posOffset) )
    (* End of line *)
    | K.Enter, _, R (TNewline, _) ->
        (ast, moveOneRight pos s)
    (* Let specific *)
    | K.Equals, _, R (TLetAssignment _, toTheRight) ->
        (ast, moveTo toTheRight.endPos s)
    (* Rest of Insertions *)
    | _, L (TListOpen _, toTheLeft), R (TListClose _, _) ->
        doInsert ~pos keyChar toTheLeft ast s
    | _, L (_, toTheLeft), _ when isAppendable toTheLeft.token ->
        doInsert ~pos keyChar toTheLeft ast s
    | _, _, R (TListOpen _, _) ->
        (ast, s)
    | _, _, R (_, toTheRight) ->
        doInsert ~pos keyChar toTheRight ast s
    | _ ->
        (* Unknown *)
        (ast, report ("Unknown action: " ^ K.toName key) s)
  in
  (* If we were on a partial and have moved off it, we may want to commit
   * that partial. This is done here because the logic is different that
   * clicking. *)
  match (key, toTheLeft, toTheRight) with
  | K.Number _, _, _ | K.Letter _, _, _ ->
      (newAST, newState)
  | _, L (TPartial _, ti), _ | _, _, R (TPartial _, ti) ->
      (* Use the old position and ac and token *)
      let committedAST = commitIfValid newState.newPos ti (newAST, s) in
      (* TODO: I tried redoing the action after it had been committed, but in
       * the cases I tried it didn't have a better user experience. Might be
       * edge cases I didn't consider though. *)
      (committedAST, newState)
  | _ ->
      (newAST, newState)


let updateAutocomplete m tlid ast s : fluidState =
  let tokens = toTokens s ast in
  let ti =
    let toTheLeft, toTheRight, _ = getNeighbours ~pos:s.newPos tokens in
    match (toTheLeft, toTheRight) with
    | _, R (_, ti)
      when isTextToken ti.token && Token.isAutocompletable ti.token ->
        Some ti
    | _, R (_, ({token = TMatchSep _; _} as ti))
    | L (_, ({token = TPatternVariable _; _} as ti)), _ ->
        Some ti
    | L (_, ti), _
      when isTextToken ti.token && Token.isAutocompletable ti.token ->
        Some ti
    | _ ->
        None
  in
  match ti with
  | Some ti ->
      let m = TL.withAST m tlid (toExpr ast) in
      let newAC = AC.regenerate m s.ac (tlid, ti) in
      {s with ac = newAC}
  | None ->
      s


let updateMouseClick (newPos : int) (ast : ast) (s : fluidState) :
    ast * fluidState =
  let lastPos =
    toTokens s ast
    |> List.last
    |> Option.map ~f:(fun ti -> ti.endPos)
    |> Option.withDefault ~default:0
  in
  let newPos = if newPos > lastPos then lastPos else newPos in
  let newAST = acMaybeCommit newPos ast s in
  (newAST, setPosition s newPos)


let updateMsg m tlid (ast : ast) (msg : Types.msg) (s : fluidState) :
    ast * fluidState =
  (* TODO: The state should be updated from the last request, and so this
   * shouldn't be necessary, but the tests don't work without it *)
  let s = updateAutocomplete m tlid ast s in
  let newAST, newState =
    match msg with
    | FluidMouseClick ->
      (* TODO: if mouseclick on blank put cursor at beginning of it *)
      ( match getCursorPosition () with
      | Some newPos ->
          updateMouseClick newPos ast s
      | None ->
          (ast, {s with error = Some "found no pos"}) )
    | FluidKeyPress {key} ->
        let s = {s with lastKey = key} in
        updateKey key ast s
    | _ ->
        (ast, s)
  in
  let newState = updateAutocomplete m tlid newAST newState in
  (newAST, newState)


let update (m : Types.model) (msg : Types.msg) : Types.modification =
  let s = m.fluidState in
  let s = {s with error = None; oldPos = s.newPos; actions = []} in
  match msg with
  | FluidKeyPress {key; metaKey; ctrlKey; shiftKey}
    when (metaKey || ctrlKey) && key = K.Letter 'z' ->
      KeyPress.undo_redo m shiftKey
  | FluidKeyPress {key; metaKey; ctrlKey; shiftKey}
    when (metaKey || ctrlKey) && key = K.Letter 'z' ->
      KeyPress.undo_redo m shiftKey
  | FluidKeyPress {key; altKey} when altKey && key = K.Letter 'x' ->
      maybeOpenCmd m
  | FluidKeyPress ke when m.fluidState.cp.show = true ->
      FluidCommands.updateCmds m ke
  | _ ->
    ( match Toplevel.selected m with
    | None ->
        Types.NoChange
    | Some tl ->
      ( match TL.rootExpr tl with
      | None ->
          NoChange
      | Some ast ->
          let ast = ast |> fromExpr s in
          let newAST, newState = updateMsg m tl.id ast msg s in
          let cmd =
            let astCmd =
              if newAST <> ast || newState.oldPos <> newState.newPos
              then [setBrowserPos newState.newPos]
              else []
            in
            let acCmd =
              match newState.ac.index with
              | Some index ->
                  [FluidAutocomplete.focusItem index]
              | None ->
                  []
            in
            let commands = acCmd @ astCmd in
            if List.isEmpty commands then Cmd.none else Cmd.batch commands
          in
          let astMod =
            if ast <> newAST
            then
              let asExpr = toExpr newAST in
              let requestAnalysis =
                match Analysis.cursor m tl.id with
                | Some traceID ->
                    let m = TL.withAST m tl.id asExpr in
                    MakeCmd (Analysis.requestAnalysis m tl.id traceID)
                | None ->
                    NoChange
              in
              Many
                [ Types.TweakModel (fun m -> TL.withAST m tl.id asExpr)
                ; Toplevel.setSelectedAST m asExpr
                ; requestAnalysis ]
            else Types.NoChange
          in
          Types.Many
            [ Types.TweakModel (fun m -> {m with fluidState = newState})
            ; astMod
            ; Types.MakeCmd cmd ] ) )


(* -------------------- *)
(* View *)
(* -------------------- *)
let viewAutocomplete (ac : Types.fluidAutocompleteState) : Types.msg Html.html
    =
  let toList acis class' index =
    List.indexedMap
      ~f:(fun i item ->
        let highlighted = index = i in
        let name = AC.asName item in
        Html.li
          [ Attrs.classList
              [ ("autocomplete-item", true)
              ; ("fluid-selected", highlighted)
              ; (class', true) ]
          ; ViewUtils.nothingMouseEvent "mouseup"
          ; ViewEntry.defaultPasteHandler
          ; ViewUtils.nothingMouseEvent "mousedown"
          ; ViewUtils.eventNoPropagation ~key:("ac-" ^ name) "click" (fun _ ->
                AutocompleteClick name ) ]
          [ Html.text name
          ; Html.span [Html.class' "types"] [Html.text <| AC.asTypeString item]
          ] )
      acis
  in
  let index = ac.index |> Option.withDefault ~default:(-1) in
  let invalidIndex = index - List.length ac.completions in
  let autocompleteList =
    toList ac.completions "valid" index
    @ toList ac.invalidCompletions "invalid" invalidIndex
  in
  Html.div [Attrs.id "fluid-dropdown"] [Html.ul [] autocompleteList]


let viewCopyButton tlid value : msg Html.html =
  Html.div
    [ Html.class' "copy-value"
    ; Html.title "Copy this expression's value to the clipboard"
    ; ViewUtils.eventNoPropagation
        "click"
        ~key:("copylivevalue-" ^ showTLID tlid)
        (fun _ -> ClipboardCopyLivevalue value) ]
    [ViewUtils.fontAwesome "copy"]


let viewErrorIndicator ~currentResults ti : Types.msg Html.html =
  let sentToRail id =
    let dv =
      StrDict.get ~key:(deID id) currentResults.liveValues
      |> Option.withDefault ~default:DNull
    in
    match dv with
    | DErrorRail (DOption OptNothing) | DErrorRail (DResult (ResError _)) ->
        true
    | _ ->
        false
  in
  match ti.token with
  | TFnName (id, _, Rail) ->
      Html.span
        [Html.class' "error-indicator"]
        [ Html.span
            [ Html.class' "error-icon"
            ; Vdom.prop "data-sent-to-rail" (sentToRail id |> string_of_bool)
            ]
            [] ]
  | _ ->
      Vdom.noNode


let toHtml ~currentResults ~state (l : tokenInfo list) :
    Types.msg Html.html list =
  List.map l ~f:(fun ti ->
      let dropdown () =
        if state.cp.show && Some (Token.tid ti.token) = state.cp.cmdOnID
        then FluidCommands.viewCommandPalette state.cp
        else if isAutocompleting ti state
        then viewAutocomplete state.ac
        else Vdom.noNode
      in
      let errorIndicator = viewErrorIndicator ~currentResults ti in
      let element nested =
        let content = Token.toText ti.token in
        let classes = Token.toCssClasses ti.token in
        let idclasses = [("id-" ^ deID (Token.tid ti.token), true)] in
        Html.span
          [ Attrs.classList
              (("fluid-entry", true) :: (classes, true) :: idclasses) ]
          ([Html.text content] @ nested)
      in
      [element [dropdown ()]; errorIndicator] )
  |> List.flatten


let getTokenAt (newPos : int) (tis : tokenInfo list) : tokenInfo option =
  List.find ~f:(fun ti -> newPos <= ti.endPos && newPos >= ti.startPos) tis


let viewLiveValue ~tlid ~currentResults ~state (tis : tokenInfo list) :
    Types.msg Html.html =
  let liveValues, show, offset =
    getTokenAt state.newPos tis
    |> Option.andThen ~f:(fun ti ->
           match ti.token with
           | TSep | TNewline | TIndented _ | TIndent _ | TIndentToHere _ ->
               None
           | _ ->
               let liveValuesOfToken =
                 let id = Token.tid ti.token in
                 let liveValueString =
                   StrDict.get ~key:(deID id) currentResults.liveValues
                   |> Option.map ~f:Runtime.toRepr
                   |> Option.withDefault ~default:"<loading>"
                 in
                 [ Html.text liveValueString
                 ; viewCopyButton tlid liveValueString ]
               in
               Some (liveValuesOfToken, true, ti.startRow) )
    |> Option.withDefault ~default:([Vdom.noNode], false, 0)
  in
  let offset = float_of_int offset +. 1.5 in
  Html.div
    [ Html.classList [("live-values", true); ("show", show)]
    ; Html.styles [("top", Js.Float.toString offset ^ "rem")]
    ; Attrs.autofocus false
    ; Attrs.spellcheck false ]
    liveValues


let viewAST
    ~(tlid : tlid)
    ~(currentResults : analysisResults)
    ~(state : state)
    (ast : ast) : Types.msg Html.html list =
  let cmdOpen = FluidCommands.isOpenOnTL state.cp tlid in
  let event ~(key : string) (event : string) : Types.msg Vdom.property =
    let decodeNothing =
      let open Tea.Json.Decoder in
      succeed Types.IgnoreMsg
    in
    Html.onWithOptions
      ~key
      event
      {stopPropagation = false; preventDefault = not cmdOpen}
      decodeNothing
  in
  let eventKey = "keydown" ^ show_tlid tlid ^ string_of_bool cmdOpen in
  let tokenInfos = ast |> toTokens state in
  [ tokenInfos |> viewLiveValue ~tlid ~currentResults ~state
  ; Html.div
      [ Attrs.id editorID
      ; Vdom.prop "contentEditable" "true"
      ; Attrs.autofocus true
      ; Attrs.spellcheck false
      ; event ~key:eventKey "keydown" ]
      (tokenInfos |> toHtml ~currentResults ~state) ]


let viewStatus (ast : ast) (s : state) : Types.msg Html.html =
  let tokens = toTokens s ast in
  let posDiv =
    let oldGrid = gridFor ~pos:s.oldPos tokens in
    let newGrid = gridFor ~pos:s.newPos tokens in
    [ Html.div
        []
        [ Html.text (string_of_int s.oldPos)
        ; Html.text " -> "
        ; Html.text (string_of_int s.newPos) ]
    ; Html.div
        []
        [ Html.text (oldGrid.col |> string_of_int)
        ; Html.text ","
        ; Html.text (oldGrid.row |> string_of_int)
        ; Html.text " -> "
        ; Html.text (newGrid.col |> string_of_int)
        ; Html.text ","
        ; Html.text (newGrid.row |> string_of_int) ]
    ; Html.div
        []
        [ Html.text "acIndex: "
        ; Html.text
            ( s.ac.index
            |> Option.map ~f:string_of_int
            |> Option.withDefault ~default:"None" ) ]
    ; Html.div
        []
        [ Html.text "lastKey: "
        ; Html.text
            ( K.toName s.lastKey
            ^ ", "
            ^ ( K.toChar s.lastKey
              |> Option.map ~f:String.fromChar
              |> Option.withDefault ~default:"" ) ) ] ]
  in
  let tokenDiv =
    let prev, current, next = getTokensAtPosition tokens ~pos:s.newPos in
    let p =
      match prev with Some prev -> Token.show_tokenInfo prev | None -> "none"
    in
    let c =
      match current with
      | Some current ->
          Token.show_tokenInfo current
      | None ->
          "none"
    in
    let n =
      match next with Some next -> Token.show_tokenInfo next | None -> "none"
    in
    [ Html.text ("prev: " ^ p)
    ; Html.br []
    ; Html.text ("current: " ^ c)
    ; Html.br []
    ; Html.text ("next: " ^ n) ]
  in
  let actions =
    [ Html.div
        []
        ( [Html.text "Actions: "]
        @ ( s.actions
          |> List.map ~f:(fun action -> [action; ", "])
          |> List.concat
          |> List.dropRight ~count:1
          |> List.map ~f:Html.text ) ) ]
  in
  let error =
    [ Html.div
        []
        [ Html.text
            ( Option.map s.error ~f:(fun e -> "Errors: " ^ e)
            |> Option.withDefault ~default:"none" ) ] ]
  in
  let status = List.concat [posDiv; tokenDiv; actions; error] in
  Html.div [Attrs.id "fluid-status"] status

(* -------------------- *)
(* Scaffolidng *)
(* -------------------- *)

(* let registerGlobalDirect name tagger = *)
(*   let open Vdom in *)
(*   let enableCall callbacks_base = *)
(*     let callbacks = ref callbacks_base in *)
(*     let fn ev = Some (tagger (Obj.magic ev)) in *)
(*     let handler = EventHandlerCallback (name, fn) in *)
(*     let elem = Web_node.document_node in *)
(*     let cache = eventHandler_Register callbacks elem name handler in *)
(*     fun () -> ignore (eventHandler_Unregister elem name cache) *)
(*   in *)
(*   Tea_sub.registration name enableCall *)
(*  *)

(* let subscriptions (_m : model) : msg Tea.Sub.t = *)
(*   let keySubs = [Keyboard.downs (fun x -> KeyPress x)] in *)
(*   let mouseSubs = [Mouse.ups (fun _ -> MouseClick)] in *)
(*   let events = [registerGlobalDirect "SaveEditor" (fun _ -> SaveEditor)] in *)
(*   Tea.Sub.batch (List.concat [keySubs; mouseSubs; events]) *)
(*  *)<|MERGE_RESOLUTION|>--- conflicted
+++ resolved
@@ -2357,7 +2357,6 @@
     | K.Space, _, R (TPatternVariable (_, _, _), ti)
     | K.Tab, L (TPartial (_, _), ti), _
     | K.Tab, _, R (TPartial (_, _), ti)
-<<<<<<< HEAD
     | K.Tab, L (TPatternVariable (_, _, _), ti), _
     | K.Tab, _, R (TPatternVariable (_, _, _), ti)
     | K.Enter, L (TBlank _, ti), _
@@ -2372,10 +2371,9 @@
     | K.Tab, _, R (TBlank _, ti)
     | K.Tab, L (TPatternBlank (_, _), ti), _
     | K.Tab, _, R (TPatternBlank (_, _), ti) ->
-=======
+
     | K.ShiftTab, L (TPartial (_, _), ti), _
     | K.ShiftTab, _, R (TPartial (_, _), ti) ->
->>>>>>> 33caa4b0
         acEnter ti ast s key
     (* Special autocomplete entries *)
     (* press dot while in a variable entry *)
