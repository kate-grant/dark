open Tc
open Prelude
open Types

(* Tea *)
module Cmd = Tea.Cmd
module Http = Tea.Http

(* Dark *)
module AC = Autocomplete
module B = Blank
module P = Pointer
module RT = Runtime
module TL = Toplevel
module Key = Keyboard
module Regex = Util.Regex

let createBrowserId : string =
  BsUuid.Uuid.V5.create
    ~name:"browserId"
    ~namespace:(`Uuid "00000000-0000-0000-0000-000000000000")
  |> BsUuid.Uuid.V5.toString


let init (flagString : string) (location : Web.Location.location) =
  let {Flags.editorState; complete; userContentHost; environment; csrfToken} =
    Flags.fromString flagString
  in
  let m = editorState |> Editor.fromString |> Editor.editor2model in
  let page =
    Url.parseLocation location
    |> Option.withDefault ~default:Defaults.defaultModel.currentPage
  in
  (* these saved values may not be valid yet *)
  let savedCursorState = m.cursorState in
  let m =
    { m with
      cursorState =
        Deselected
        (* deselect for now as the selected blank isn't available yet *)
    ; currentPage = Architecture
    ; builtInFunctions = complete
    ; complete = AC.init m
    ; tests = VariantTesting.enabledVariantTests
    ; toplevels = []
    ; canvasName = Url.parseCanvasName location
    ; userContentHost
    ; environment
    ; csrfToken }
<<<<<<< HEAD
  in
  let timeStamp = Js.Date.now () /. 1000.0 in
  let avMessage : avatarModelMessage =
    { canvasName = m.canvasName
    ; browserId = createBrowserId
    ; tlid = None
    ; timestamp = timeStamp }
=======
>>>>>>> c088ad4e
  in
  let m = {m with fluidState = Fluid.initAC m.fluidState m} in
  if Url.isIntegrationTest
  then (m, Cmd.batch [RPC.integration m m.canvasName])
  else
    ( m
    , Cmd.batch
        [ RPC.initialLoad m (FocusPageAndCursor (page, savedCursorState))
        ; RPC.sendPresence m avMessage ] )


let updateError (oldErr : darkError) (newErrMsg : string) : darkError =
  if oldErr.message = Some newErrMsg && not oldErr.showDetails
  then oldErr
  else {message = Some newErrMsg; showDetails = true}


let processFocus (m : model) (focus : focus) : modification =
  match focus with
  | FocusNext (tlid, pred) ->
      let tl = TL.getTL m tlid in
      let predPd = Option.andThen ~f:(TL.find tl) pred in
      let next = TL.getNextBlank tl predPd in
      ( match next with
      | Some pd ->
          Enter (Filling (tlid, P.toID pd))
      | None ->
          Select (tlid, pred) )
  | FocusExact (tlid, id) ->
      let tl = TL.getTL m tlid in
      let pd = TL.findExn tl id in
      if P.isBlank pd || P.toContent pd = Some ""
      then Enter (Filling (tlid, id))
      else Select (tlid, Some id)
  | FocusSame ->
    ( match unwrapCursorState m.cursorState with
    | Selecting (tlid, mId) ->
      ( match (TL.get m tlid, mId) with
      | Some tl, Some id ->
          if TL.isValidID tl id then NoChange else Select (tlid, None)
      | Some _, None ->
          Select (tlid, None)
      | _ ->
          Deselect )
    | Entering (Filling (tlid, id)) ->
      ( match TL.get m tlid with
      | Some tl ->
          if TL.isValidID tl id then NoChange else Select (tlid, None)
      | _ ->
          Deselect )
    | _ ->
        NoChange )
  | FocusPageAndCursor (page, cs) ->
      let setCS = SetCursorState cs in
      let noTarget = ACSetTarget None in
      let target tuple = ACSetTarget (Some tuple) in
      let tlOnPage tl =
        match tl.data with
        | TLHandler _ ->
            true
        | TLDB _ ->
            true
        | TLFunc _ ->
            false
        | TLTipe _ ->
            false
      in
      let setQuery =
        let mTl = cs |> tlidOf |> Option.andThen ~f:(TL.get m) in
        match (mTl, idOf cs) with
        | Some tl, Some id when TL.isValidID tl id ->
            let pd = TL.find tl id in
            AutocompleteMod
              (ACSetQuery
                 ( pd
                 |> Option.andThen ~f:P.toContent
                 |> Option.withDefault ~default:"" ))
        | _ ->
            NoChange
      in
      let nextCursor, acTarget =
        match cs with
        | Selecting (tlid, mId) ->
          ( match (TL.get m tlid, mId) with
          | Some tl, Some id ->
              if TL.isValidID tl id && tlOnPage tl
              then (setCS, target (tlid, TL.findExn tl id))
              else (Deselect, noTarget)
          | Some _, None ->
              (setCS, noTarget)
          | _ ->
              (Deselect, noTarget) )
        | Entering (Filling (tlid, id)) ->
          ( match TL.get m tlid with
          | Some tl ->
              if TL.isValidID tl id && tlOnPage tl
              then (setCS, target (tlid, TL.findExn tl id))
              else (Deselect, noTarget)
          | _ ->
              (Deselect, noTarget) )
        | Dragging (tlid, _, _, _) ->
          ( match TL.get m tlid with
          | Some tl ->
              if tlOnPage tl then (setCS, noTarget) else (Deselect, noTarget)
          | _ ->
              (Deselect, noTarget) )
        | _ ->
            (Deselect, noTarget)
      in
      Many [SetPage page; nextCursor; AutocompleteMod acTarget; setQuery]
  | FocusNothing ->
      Deselect
  (* used instead of focussame when we've already done the focus *)
  | FocusNoChange ->
      NoChange


let processAutocompleteMods (m : model) (mods : autocompleteMod list) :
    model * msg Cmd.t =
  if m.integrationTestState <> NoIntegrationTest
  then
    Debug.loG "autocompletemod update" (show_list ~f:show_autocompleteMod mods) ;
  let complete =
    List.foldl
      ~f:(fun mod_ complete_ -> AC.update m mod_ complete_)
      ~init:m.complete
      mods
  in
  let focus =
    match unwrapCursorState m.cursorState with
    | Entering _ ->
        AC.focusItem complete.index
    | SelectingCommand (_, _) ->
        AC.focusItem complete.index
    | _ ->
        Cmd.none
  in
  ( if m.integrationTestState <> NoIntegrationTest
  then
    let val_ = AC.getValue complete in
    Debug.loG
      "autocompletemod result: "
      (string_of_int complete.index ^ " => '" ^ val_ ^ "'") ) ;
  ({m with complete}, focus)


let rec updateMod (mod_ : modification) ((m, cmd) : model * msg Cmd.t) :
    model * msg Cmd.t =
  if m.integrationTestState <> NoIntegrationTest
  then Debug.loG "mod update" (show_modification mod_) ;
  let closeBlanks newM =
    if VariantTesting.isFluid m.tests
    then []
    else
      (* close open threads in the previous TL *)
      m.cursorState
      |> tlidOf
      |> Option.andThen ~f:(TL.get m)
      |> Option.map ~f:(fun tl ->
             match tl.data with
             | TLHandler h ->
                 let replacement = AST.closeBlanks h.ast in
                 if replacement = h.ast
                 then []
                 else
                   let newH = {h with ast = replacement} in
                   let ops = [SetHandler (tl.id, tl.pos, newH)] in
                   let params = RPC.opsParams ops in
                   (* call RPC on the new model *)
                   [RPC.addOp newM FocusSame params]
             | TLFunc f ->
                 let replacement = AST.closeBlanks f.ufAST in
                 if replacement = f.ufAST
                 then []
                 else
                   let newF = {f with ufAST = replacement} in
                   let ops = [SetFunction newF] in
                   let params = RPC.opsParams ops in
                   (* call RPC on the new model *)
                   [RPC.addOp newM FocusSame params]
             | TLDB _ | TLTipe _ ->
                 [] )
      |> Option.withDefault ~default:[]
      |> fun rpc ->
      if tlidOf newM.cursorState = tlidOf m.cursorState then [] else rpc
  in
  let newm, newcmd =
    let handleRPC params focus =
      (* immediately update the model based on SetHandler and focus, if
         possible *)
      let hasNonHandlers =
        List.any
          ~f:(fun c ->
            match c with
            | SetHandler (_, _, _) ->
                false
            | SetFunction _ ->
                false
            | SetType _ ->
                false
            | _ ->
                true )
          params.ops
      in
      if hasNonHandlers
      then (m, RPC.addOp m focus params)
      else
        let localM =
          List.foldl
            ~f:(fun call m ->
              match call with
              | SetHandler (tlid, pos, h) ->
                  TL.upsert m {id = tlid; pos; data = TLHandler h}
              | SetFunction f ->
                  Functions.upsert m f
              | SetType t ->
                  UserTypes.upsert m t
              | _ ->
                  m )
            ~init:m
            params.ops
        in
        let withFocus, wfCmd =
          updateMod
            (Many [AutocompleteMod ACReset; processFocus localM focus])
            (localM, Cmd.none)
        in
        (withFocus, Cmd.batch [wfCmd; RPC.addOp withFocus FocusNoChange params])
    in
    match mod_ with
    | DisplayError e ->
        ({m with error = updateError m.error e}, Cmd.none)
    | DisplayAndReportError (message, url, custom) ->
        let url = match url with Some url -> " (" ^ url ^ ")" | None -> "" in
        let custom = match custom with Some c -> ": " ^ c | None -> "" in
        let error = message ^ url ^ custom in
        (* Reload on bad csrf *)
        if String.contains error ~substring:"Bad CSRF"
        then Native.Location.reload true ;
        ( {m with error = updateError m.error error}
        , Tea.Cmd.call (fun _ -> Rollbar.send error None Js.Json.null) )
    | DisplayAndReportHttpError (context, ignoreCommon, e, params) ->
        let body (body : Tea.Http.responseBody) =
          let maybe name m =
            match m with Some s -> ", " ^ name ^ ": " ^ s | None -> ""
          in
          let str =
            match body with
            | NoResponse ->
                "todo-noresponse"
            | StringResponse str ->
                str
            | ArrayBufferResponse _ ->
                "todo-arratbufferresponse"
            | BlobResponse _ ->
                "todo-blobresponse"
            | DocumentResponse _ ->
                "todo-document-response"
            | JsonResponse _ ->
                "todo-jsonresponse"
            | TextResponse str ->
                str
            | RawResponse (str, _) ->
                str
          in
          str
          |> Json_decode_extended.decodeString Decoders.exception_
          |> Result.toOption
          |> Option.map
               ~f:(fun { short
                       ; long
                       ; exceptionTipe
                       ; actual
                       ; actualType
                       ; expected
                       ; result
                       ; resultType
                       ; info
                       ; workarounds }
                  ->
                 " ("
                 ^ exceptionTipe
                 ^ "): "
                 ^ short
                 ^ maybe "message" long
                 ^ maybe "actual value" actual
                 ^ maybe "actual type" actualType
                 ^ maybe "result" result
                 ^ maybe "result type" resultType
                 ^ maybe "expected" expected
                 ^ ( if info = StrDict.empty
                   then ""
                   else ", info: " ^ StrDict.toString info )
                 ^
                 if workarounds = []
                 then ""
                 else ", workarounds: [" ^ String.concat workarounds ^ "]" )
          |> Option.withDefault ~default:str
        in
        let msg =
          match e with
          | Http.BadUrl str ->
              "Bad url: " ^ str
          | Http.Timeout ->
              "Timeout"
          | Http.NetworkError ->
              "Network error - is the server running?"
          | Http.BadStatus response ->
              if response.status.code = 502
              then "502"
              else
                "Bad status: "
                ^ response.status.message
                ^ " - "
                ^ body response.body
          | Http.BadPayload (msg, _) ->
              "Bad payload (" ^ context ^ "): " ^ msg
          | Http.Aborted ->
              "Request Aborted"
        in
        let url =
          match e with
          | Http.BadUrl url ->
              Some url
          | Http.Timeout ->
              None
          | Http.NetworkError ->
              None
          | Http.BadStatus response ->
              Some response.url
          | Http.BadPayload (_, response) ->
              Some response.url
          | Http.Aborted ->
              None
        in
        let displayError =
          match e with
          | Http.BadUrl _ ->
              true
          | Http.Timeout ->
              not ignoreCommon
          | Http.NetworkError ->
              not ignoreCommon
          | Http.BadStatus response ->
              if response.status.code = 502 then not ignoreCommon else true
          | Http.BadPayload _ ->
              true
          | Http.Aborted ->
              not ignoreCommon
        in
        let shouldRollbar =
          match e with
          | Http.BadUrl _ ->
              true
          | Http.Timeout ->
              true
          | Http.NetworkError ->
              (* Don't rollbar if the internet is down *)
              false
          | Http.BadStatus response ->
              (* Don't rollbar if you aren't logged in *)
              if response.status.code = 401 then false else true
          | Http.BadPayload _ ->
              true
          | Http.Aborted ->
              true
        in
        let msg = msg ^ " (" ^ context ^ ")" in
        let custom =
          Json_encode_extended.object_
            [ ("httpResponse", Encoders.httpError e)
            ; ("parameters", params)
            ; ("cursorState", Encoders.cursorState m.cursorState) ]
        in
        (* Reload if it's a CSRF failure. *)
        ( match e with
        | Http.BadStatus response ->
            if response.status.code = 401
               && String.startsWith (body response.body) ~prefix:"Bad CSRF"
            then Native.Location.reload true
        | _ ->
            () ) ;
        let cmds =
          if shouldRollbar
          then [Tea.Cmd.call (fun _ -> Rollbar.send msg url custom)]
          else []
        in
        ( (if displayError then {m with error = updateError m.error msg} else m)
        , Cmd.batch cmds )
    | ClearError ->
        ({m with error = {message = None; showDetails = false}}, Cmd.none)
    | RPC (ops, focus) ->
        handleRPC (RPC.opsParams ops) focus
    | GetUnlockedDBsRPC ->
        Sync.attempt ~key:"unlocked" m (RPC.getUnlockedDBs m)
    | UpdateDBStatsRPC tlid ->
        Analysis.updateDBStats m tlid
    | NoChange ->
        (m, Cmd.none)
    | TriggerIntegrationTest name ->
        let expect = IntegrationTest.trigger name in
        ({m with integrationTestState = expect}, Cmd.none)
    | EndIntegrationTest ->
        let expectationFn =
          match m.integrationTestState with
          | IntegrationTestExpectation fn ->
              fn
          | IntegrationTestFinished _ ->
              impossible
                "Attempted to end integration test but one ran + was already finished"
          | NoIntegrationTest ->
              impossible
                "Attempted to end integration test but none was running"
        in
        let result = expectationFn m in
        ( {m with integrationTestState = IntegrationTestFinished result}
        , Cmd.none )
    | MakeCmd cmd ->
        (m, cmd)
    | SetCursorState cursorState ->
        let newM = {m with cursorState} in
        (newM, Entry.focusEntry newM)
    | SetPage page ->
        (Page.setPage m m.currentPage page, Cmd.none)
    | Select (tlid, p) ->
        let cursorState =
          if p = None && VariantTesting.isFluid m.tests
          then FluidEntering tlid
          else Selecting (tlid, p)
        in
        let m, hashcmd =
          if tlidOf m.cursorState <> Some tlid
          then
            let tl = TL.getTL m tlid in
            let page = TL.asPage tl false in
            let m = Page.setPage m m.currentPage page in
            (m, Url.updateUrl page)
          else (m, Cmd.none)
        in
        let m = {m with cursorState} in
        let m, afCmd = Analysis.analyzeFocused m in
        let commands = [hashcmd] @ closeBlanks m @ [afCmd] in
        (m, Cmd.batch commands)
    | Deselect ->
        if m.cursorState <> Deselected
        then
          let hashcmd = [Url.updateUrl Architecture] in
          let m = Page.setPage m m.currentPage Architecture in
          let m, acCmd = processAutocompleteMods m [ACReset] in
          let m = {m with cursorState = Deselected} in
          let commands = hashcmd @ closeBlanks m @ [acCmd] in
          (m, Cmd.batch commands)
        else (m, Cmd.none)
    | Enter entry ->
        let target =
          match entry with
          | Creating _ ->
              None
          | Filling (tlid, id) ->
              let tl = TL.getTL m tlid in
              let pd = TL.findExn tl id in
              Some (tlid, pd)
        in
        let m, acCmd = processAutocompleteMods m [ACSetTarget target] in
        let m = {m with cursorState = Entering entry} in
        let m, afCmd = Analysis.analyzeFocused m in
        (m, Cmd.batch (closeBlanks m @ [afCmd; acCmd; Entry.focusEntry m]))
    | EnterWithOffset (entry, offset) ->
        let target =
          match entry with
          | Creating _ ->
              None
          | Filling (tlid, id) ->
              let tl = TL.getTL m tlid in
              let pd = TL.findExn tl id in
              Some (tlid, pd)
        in
        let m, acCmd = processAutocompleteMods m [ACSetTarget target] in
        let m = {m with cursorState = Entering entry} in
        let m, afCmd = Analysis.analyzeFocused m in
        ( m
        , Cmd.batch
            ( closeBlanks m
            @ [afCmd; acCmd; Entry.focusEntryWithOffset m offset] ) )
    | SelectCommand (tlid, id) ->
        let m = {m with cursorState = SelectingCommand (tlid, id)} in
        let m, acCmd =
          processAutocompleteMods m [ACEnableCommandMode; ACRegenerate]
        in
        (m, Cmd.batch (closeBlanks m @ [acCmd; Entry.focusEntry m]))
    | RemoveToplevel tl ->
        (Toplevel.remove m tl, Cmd.none)
    | SetToplevels (tls, updateCurrent) ->
        let m2 = {m with toplevels = tls} in
        (* Bring back the TL being edited, so we don't lose work done since the
           API call *)
        let m3 =
          match tlidOf m.cursorState with
          | Some tlid ->
              if updateCurrent
              then m2
              else
                let tl = TL.getTL m tlid in
                ( match tl.data with
                | TLDB _ ->
                    TL.upsert m2 tl
                | TLHandler _ ->
                    TL.upsert m2 tl
                | TLTipe _ ->
                    m2
                | TLFunc _ ->
                    m2 )
          | None ->
              m2
        in
        let m4 =
          { m3 with
            deletedToplevels =
              TL.removeByTLID m3.deletedToplevels ~toBeRemoved:tls }
        in
        let m5 = Refactor.updateUsageCounts m4 in
        processAutocompleteMods m5 [ACRegenerate]
    | UpdateToplevels (tls, updateCurrent) ->
        let m = TL.upsertAll m tls in
        let m, acCmd = processAutocompleteMods m [ACRegenerate] in
        updateMod
          (SetToplevels (m.toplevels, updateCurrent))
          (m, Cmd.batch [cmd; acCmd])
    | UpdateDeletedToplevels dtls ->
        let m2 =
          { m with
            deletedToplevels =
              TL.upsertAllByTLID m.deletedToplevels ~newTLs:dtls
          ; toplevels = TL.removeByTLID m.toplevels ~toBeRemoved:dtls }
        in
        processAutocompleteMods m2 [ACRegenerate]
    | SetDeletedToplevels dtls ->
        let m2 =
          { m with
            deletedToplevels = dtls
          ; toplevels = TL.removeByTLID m.toplevels ~toBeRemoved:dtls }
        in
        processAutocompleteMods m2 [ACRegenerate]
    | UpdateAnalysis (id, analysis) ->
        let m2 = {m with analyses = Analysis.record m.analyses id analysis} in
        processAutocompleteMods m2 [ACRegenerate]
    | UpdateDBStats statsStore ->
        let newStore =
          StrDict.merge
            ~f:(fun _k v1 v2 ->
              match (v1, v2) with
              | None, None ->
                  None
              | Some l, None ->
                  Some l
              | None, Some r ->
                  Some r
              | Some _, Some r ->
                  Some r )
            m.dbStats
            statsStore
        in
        let m = {m with dbStats = newStore} in
        (m, Cmd.none)
    | UpdateTraces traces ->
        let newTraces =
          Analysis.mergeTraces
            ~onConflict:(fun (oldID, oldData) (newID, newData) ->
              if newData <> None then (newID, newData) else (oldID, oldData) )
            m.traces
            traces
        in
        let m = {m with traces = newTraces} in
        let m, afCmd = Analysis.analyzeFocused m in
        let m, acCmd = processAutocompleteMods m [ACRegenerate] in
        (m, Cmd.batch [afCmd; acCmd])
    | OverrideTraces traces ->
        (* OverrideTraces takes a set of traces and merges it with the model, but if
         * the (tlid, traceID) pair occurs in both, the result will have its data
         * blown away.
         *
         * Use OverrideTraces when a set of traceIDs has been received by the client but
         * some/all of them might represent _mutated_ traces. (ie. a trace where if
         * you re-fetch the trace data you'd get a different set of input values or
         * stored function results *)
        let newTraces =
          Analysis.mergeTraces
            ~onConflict:(fun _old (newID, _) -> (newID, None))
            m.traces
            traces
        in
        let m = {m with traces = newTraces} in
        let m, afCmd = Analysis.analyzeFocused m in
        let m, acCmd = processAutocompleteMods m [ACRegenerate] in
        (m, Cmd.batch [afCmd; acCmd])
    | UpdateTraceFunctionResult (tlid, traceID, callerID, fnName, hash, dval)
      ->
        let m =
          Analysis.replaceFunctionResult
            m
            tlid
            traceID
            callerID
            fnName
            hash
            dval
        in
        (* traces could be missing *)
        let m, afCmd = Analysis.analyzeFocused m in
        (* make sure we run the analysis even if the analyzeFocused conditions
         * don't hold, as we have a new result to be analyzed *)
        let reExeCmd = Analysis.requestAnalysis m tlid traceID in
        let m, acCmd = processAutocompleteMods m [ACRegenerate] in
        (m, Cmd.batch [afCmd; acCmd; reExeCmd])
    | SetUserFunctions (userFuncs, deletedUserFuncs, updateCurrent) ->
        let m2 =
          { m with
            userFunctions =
              Functions.upsertAllByTLID m.userFunctions ~newFns:userFuncs
              |> Functions.removeByTLID ~toBeRemoved:deletedUserFuncs
          ; deletedUserFunctions =
              Functions.upsertAllByTLID
                m.deletedUserFunctions
                ~newFns:deletedUserFuncs
              |> Functions.removeByTLID ~toBeRemoved:userFuncs }
        in
        (* Bring back the TL being edited, so we don't lose work done since the
           API call *)
        let m3 =
          match tlidOf m.cursorState with
          | Some tlid ->
              if updateCurrent
              then m2
              else
                let tl = TL.getTL m tlid in
                ( match tl.data with
                | TLFunc f ->
                    Functions.upsert m2 f
                | TLTipe _ | TLDB _ | TLHandler _ ->
                    m2 )
          | None ->
              m2
        in
        let m4 = Refactor.updateUsageCounts m3 in
        processAutocompleteMods m4 [ACRegenerate]
    | SetTypes (userTipes, deletedUserTipes, updateCurrent) ->
        let m2 =
          { m with
            userTipes =
              UserTypes.upsertAllByTLID m.userTipes ~newTipes:userTipes
              |> UserTypes.removeByTLID ~toBeRemoved:deletedUserTipes
          ; deletedUserTipes =
              UserTypes.upsertAllByTLID
                m.deletedUserTipes
                ~newTipes:deletedUserTipes
              |> UserTypes.removeByTLID ~toBeRemoved:userTipes }
        in
        (* Bring back the TL being edited, so we don't lose work done since the
           API call *)
        let m3 =
          match tlidOf m.cursorState with
          | Some tlid ->
              if updateCurrent
              then m2
              else
                let tl = TL.getTL m tlid in
                ( match tl.data with
                | TLTipe t ->
                    UserTypes.upsert m2 t
                | TLFunc _ ->
                    m2
                | TLDB _ ->
                    m2
                | TLHandler _ ->
                    m2 )
          | None ->
              m2
        in
        let m4 = Refactor.updateUsageCounts m3 in
        processAutocompleteMods m4 [ACRegenerate]
    | SetUnlockedDBs unlockedDBs ->
        ({m with unlockedDBs}, Cmd.none)
    | AppendUnlockedDBs newDBs ->
        (* You probably don't want to use this, you probably want to wait for the
         * regular unlockedDBs RPC timer to do a full SetUnlockedDBs, but this
         * can be useful if you've done an operation to a DB and you know 100%
         * that it will be in the next unlockedDBs set.
         *
         * If your assumption is wrong, it'll be blown away by the next SetUnlockedDBs
         * operation regardless -- so as long as that interim period doesn't result
         * in the potential for dangerous operations, you should be fine.
        *)
        ({m with unlockedDBs = StrSet.union m.unlockedDBs newDBs}, Cmd.none)
    | Delete404 f404 ->
        ( { m with
            f404s =
              List.filter
                ~f:(fun f ->
                  f.space ^ f.path ^ f.modifier
                  <> f404.space ^ f404.path ^ f404.modifier )
                m.f404s }
        , Cmd.none )
    | Append404s f404s ->
        let new404s =
          f404s @ m.f404s
          |> List.uniqueBy ~f:(fun f404 ->
                 f404.space
                 ^ f404.path
                 ^ f404.modifier
                 ^ f404.timestamp
                 ^ f404.traceID )
        in
        ({m with f404s = new404s}, Cmd.none)
    | AppendStaticDeploy d ->
        ( {m with staticDeploys = DarkStorage.appendDeploy d m.staticDeploys}
        , Cmd.none )
    | SetHover (tlid, id) ->
        let nhovering = (tlid, id) :: m.hovering in
        ({m with hovering = nhovering}, Cmd.none)
    | ClearHover (tlid, id) ->
        let nhovering = List.filter ~f:(fun m -> m <> (tlid, id)) m.hovering in
        ({m with hovering = nhovering}, Cmd.none)
    | SetCursor (tlid, cur) ->
        let m = Analysis.setCursor m tlid cur in
        let m, afCmd = Analysis.analyzeFocused m in
        (m, afCmd)
    | Drag (tlid, offset, hasMoved, state) ->
        (* Because mouseEvents are not perfectly reliable, we can end up in
         * weird dragging states. If we start dragging, make sure the state
         * we're in before isnt also dragging. *)
        ( { m with
            cursorState =
              Dragging (tlid, offset, hasMoved, Editor.stripDragging state) }
        , Cmd.none )
    | ExecutingFunctionBegan (tlid, id) ->
        let nexecutingFunctions = m.executingFunctions @ [(tlid, id)] in
        ({m with executingFunctions = nexecutingFunctions}, Cmd.none)
    | ExecutingFunctionRPC (tlid, id, name) ->
      ( match TL.get m tlid with
      | Some tl ->
        ( match Analysis.getCurrentTrace m tlid with
        | Some (traceID, _) ->
          ( match Analysis.getArguments m tl traceID id with
          | Some args ->
              let params =
                { efpTLID = tlid
                ; efpCallerID = id
                ; efpTraceID = traceID
                ; efpFnName = name
                ; efpArgs = args }
              in
              (m, RPC.executeFunction m params)
          | None ->
              (m, Cmd.none)
              |> updateMod
                   (DisplayError "Traces are not loaded for this handler")
              |> updateMod (ExecutingFunctionComplete [(tlid, id)]) )
        | None ->
            (m, Cmd.none)
            |> updateMod
                 (DisplayError "Traces are not loaded for this handler")
            |> updateMod (ExecutingFunctionComplete [(tlid, id)]) )
      | None ->
          (* Attempted to execute a function in a toplevel that we just deleted! *)
          (m, Cmd.none) |> updateMod (ExecutingFunctionComplete [(tlid, id)])
      )
    | ExecutingFunctionComplete targets ->
        let isComplete target = not <| List.member ~value:target targets in
        let nexecutingFunctions =
          List.filter ~f:isComplete m.executingFunctions
        in
        ({m with executingFunctions = nexecutingFunctions}, Cmd.none)
    | MoveCanvasTo pos ->
        let newCanvasProps = {m.canvasProps with offset = pos} in
        ({m with canvasProps = newCanvasProps}, Cmd.none)
    | CenterCanvasOn tlid ->
        ( { m with
            canvasProps =
              { m.canvasProps with
                offset =
                  Viewport.centerCanvasOn (TL.getTL m tlid) m.canvasProps
              ; panAnimation = true } }
        , Cmd.none )
    | TriggerCronRPC tlid ->
        (m, RPC.triggerCron m {tcpTLID = tlid})
    | InitIntrospect tls ->
        let newM =
          { m with
            tlUsages = Introspect.initUsages tls
          ; tlMeta = Introspect.initTLMeta tls }
        in
        (newM, Cmd.none)
    | UpdateTLMeta newMeta ->
        let mergedMeta =
          StrDict.merge m.tlMeta newMeta ~f:(fun _tlid oldMeta newMeta ->
              match (oldMeta, newMeta) with
              | None, None ->
                  None
              | Some o, None ->
                  Some o
              | None, Some n ->
                  Some n
              | Some _, Some n ->
                  Some n )
        in
        ({m with tlMeta = mergedMeta}, Cmd.none)
    | UpdateTLUsage usages ->
        ( {m with tlUsages = Introspect.replaceUsages m.tlUsages usages}
        , Cmd.none )
    | FluidCommandsFor (tlid, id) ->
        let cp = FluidCommands.commandsFor (TL.getTL m tlid) id in
        ( {m with fluidState = {m.fluidState with cp}}
        , Tea_html_cmds.focus FluidCommands.filterInputID )
    | FluidCommandsClose ->
        let cp = FluidCommands.reset in
        ({m with fluidState = {m.fluidState with cp}}, Cmd.none)
    | TweakModel fn ->
        (fn m, Cmd.none)
    | AutocompleteMod mod_ ->
        processAutocompleteMods m [mod_]
    (* applied from left to right *)
    | Many mods ->
        List.foldl ~f:updateMod ~init:(m, Cmd.none) mods
  in
  (newm, Cmd.batch [cmd; newcmd])


let toggleTimers (m : model) : model =
  {m with timersEnabled = not m.timersEnabled}


let findCenter (m : model) : pos =
  match m.currentPage with
  | Architecture | FocusedHandler _ | FocusedDB _ ->
      Viewport.toCenter m.canvasProps.offset
  | _ ->
      Defaults.centerPos


let update_ (msg : msg) (m : model) : modification =
  if m.integrationTestState <> NoIntegrationTest
  then Debug.loG "msg update" (show_msg msg) ;
  match msg with
  | GlobalKeyPress event ->
      KeyPress.handler event m
  | EntryInputMsg target ->
      let query = if target = "\"" then "\"\"" else target in
      if String.endsWith ~suffix:"." query && KeyPress.isFieldAccessDot m query
      then NoChange
      else
        Many
          [ AutocompleteMod (ACSetQuery query)
          ; AutocompleteMod (ACSetVisible true)
          ; MakeCmd (Entry.focusEntry m) ]
  | EntrySubmitMsg ->
      NoChange
  | AutocompleteClick value ->
    ( match unwrapCursorState m.cursorState with
    | Entering cursor ->
        let newcomplete = AC.setQuery m value m.complete in
        let newm = {m with complete = newcomplete} in
        Entry.submit newm cursor Entry.StayHere
    | _ ->
        NoChange )
  | GlobalClick event ->
    ( match m.currentPage with
    | FocusedFn _ | FocusedType _ ->
        NoChange
    | Architecture | FocusedDB _ | FocusedHandler _ ->
        if event.button = Defaults.leftButton
        then
          match unwrapCursorState m.cursorState with
          | Deselected ->
              Many
                [ AutocompleteMod ACReset
                ; Enter (Creating (Viewport.toAbsolute m event.mePos)) ]
          | _ ->
              Deselect
        else NoChange )
  | BlankOrMouseEnter (tlid, id, _) ->
      SetHover (tlid, id)
  | BlankOrMouseLeave (tlid, id, _) ->
      ClearHover (tlid, id)
  | MouseWheel (x, y) ->
      if m.canvasProps.enablePan then Viewport.moveCanvasBy m x y else NoChange
  | TraceMouseEnter (tlid, traceID, _) ->
      let traceCmd =
        match Analysis.getTrace m tlid traceID with
        | Some (_, None) ->
            let m, cmd = Analysis.requestTrace m tlid traceID in
            [ TweakModel (fun old -> {old with syncState = m.syncState})
            ; MakeCmd cmd ]
        | _ ->
            []
      in
      Many (traceCmd @ [SetHover (tlid, ID traceID)])
  | TraceMouseLeave (tlid, traceID, _) ->
      ClearHover (tlid, ID traceID)
  | TriggerCron tlid ->
      TriggerCronRPC tlid
  | DragToplevel (_, mousePos) ->
    ( match m.cursorState with
    | Dragging (draggingTLID, startVPos, _, origCursorState) ->
        let xDiff = mousePos.x - startVPos.vx in
        let yDiff = mousePos.y - startVPos.vy in
        let m2 = TL.move draggingTLID xDiff yDiff m in
        Many
          [ SetToplevels (m2.toplevels, true)
          ; Drag
              ( draggingTLID
              , {vx = mousePos.x; vy = mousePos.y}
              , true
              , origCursorState ) ]
    | _ ->
        NoChange )
  | ToplevelMouseDown (targetTLID, event) ->
      if event.button = Defaults.leftButton
      then
        let tl = TL.getTL m targetTLID in
        match tl.data with
        | TLFunc _ | TLTipe _ ->
            NoChange
        | TLHandler _ | TLDB _ ->
            Drag (targetTLID, event.mePos, false, m.cursorState)
      else NoChange
  | ToplevelMouseUp (_, event) ->
      if event.button = Defaults.leftButton
      then
        match m.cursorState with
        | Dragging (draggingTLID, _, hasMoved, origCursorState) ->
            if hasMoved
            then
              let tl = TL.getTL m draggingTLID in
              (* We've been updating tl.pos as mouse moves, *)
              (* now want to report last pos to server *)
              (* the SetCursorState here isn't always necessary *)
              (* because in the happy case we'll also receive *)
              (* a ToplevelClick event, but it seems that sometimes *)
              (* we don't, perhaps due to overlapping click handlers *)
              (* There doesn't seem to be any harm in stopping dragging *)
              (* here though *)
              Many
                [ SetCursorState origCursorState
                ; RPC ([MoveTL (draggingTLID, tl.pos)], FocusNoChange) ]
            else SetCursorState origCursorState
        | _ ->
            NoChange
      else NoChange
  | BlankOrClick (targetTLID, targetID, _) ->
    ( match m.cursorState with
    | Deselected ->
        Select (targetTLID, Some targetID)
    | Dragging (_, _, _, origCursorState) ->
        SetCursorState origCursorState
    | Entering cursor ->
      ( match cursor with
      | Filling (_, fillingID) ->
          if fillingID = targetID
          then NoChange
          else Select (targetTLID, Some targetID)
      | _ ->
          Select (targetTLID, Some targetID) )
    | Selecting (_, _) ->
        Select (targetTLID, Some targetID)
    | SelectingCommand (_, scID) ->
        if scID = targetID then NoChange else Select (targetTLID, Some targetID)
    | FluidEntering _ ->
        Select (targetTLID, Some targetID) )
  | BlankOrDoubleClick (targetTLID, targetID, event) ->
      (* TODO: switch to ranges to get actual character offset
       * rather than approximating *)
      let offset =
        match
          Js.Nullable.toOption (Web_document.getElementById (showID targetID))
        with
        | Some elem ->
            let rect = elem##getBoundingClientRect () in
            if event.mePos.vy >= int_of_float rect##top
               && event.mePos.vy <= int_of_float rect##bottom
               && event.mePos.vx >= int_of_float rect##left
               && event.mePos.vx <= int_of_float rect##right
            then Some ((event.mePos.vx - int_of_float rect##left) / 8)
            else None
        | None ->
            None
      in
      Selection.dblclick m targetTLID targetID offset
  | ToplevelDoubleClick tlid ->
      CenterCanvasOn tlid
  | ToplevelClick (targetTLID, _) ->
      let click =
        match m.cursorState with
        | Dragging (_, _, _, origCursorState) ->
            SetCursorState origCursorState
        | Selecting (_, _) ->
            Select (targetTLID, None)
        | SelectingCommand (_, _) ->
            Select (targetTLID, None)
        | Deselected ->
            Select (targetTLID, None)
        | Entering _ ->
            Select (targetTLID, None)
        | FluidEntering _ ->
            Select (targetTLID, None)
      in
      let fluid =
        if VariantTesting.isFluid m.tests
        then Fluid.update m FluidMouseClick
        else NoChange
      in
      Many [fluid; click]
  | ExecuteFunctionButton (tlid, id, name) ->
      Many
        [ ExecutingFunctionBegan (tlid, id)
        ; ExecutingFunctionRPC (tlid, id, name) ]
  | TraceClick (tlid, traceID, _) ->
    ( match m.cursorState with
    | Dragging (_, _, _, origCursorState) ->
        SetCursorState origCursorState
    | Deselected ->
        Many [Select (tlid, None); SetCursor (tlid, traceID)]
    | _ ->
        SetCursor (tlid, traceID) )
  | StartMigration tlid ->
      let mdb = tlid |> TL.getTL m |> TL.asDB in
      ( match mdb with
      | Some db ->
          DB.startMigration tlid db.cols
      | None ->
          NoChange )
  | AbandonMigration tlid ->
      RPC ([AbandonDBMigration tlid], FocusNothing)
  | DeleteColInDB (tlid, nameId) ->
      let mdb = tlid |> TL.getTL m |> TL.asDB in
      ( match mdb with
      | Some db ->
          if DB.isMigrationCol db nameId
          then RPC ([DeleteColInDBMigration (tlid, nameId)], FocusNothing)
          else RPC ([DeleteDBCol (tlid, nameId)], FocusNothing)
      | None ->
          NoChange )
  | ToggleTimers ->
      TweakModel toggleTimers
  | SaveTestButton ->
      MakeCmd (RPC.saveTest m)
  | FinishIntegrationTest ->
      EndIntegrationTest
  | StartFeatureFlag ->
      FeatureFlags.start m
  | EndFeatureFlag (id, pick) ->
      FeatureFlags.end_ m id pick
  | ToggleFeatureFlag (id, is) ->
      FeatureFlags.toggle id is
  | ExtractFunction ->
    ( match m.cursorState with
    | Selecting (tlid, mId) ->
        let tl = TL.getTL m tlid in
        ( match mId with
        | None ->
            NoChange
        | Some id ->
            let pd = TL.findExn tl id in
            Refactor.extractFunction m tl pd )
    | _ ->
        NoChange )
  | DeleteUserFunctionParameter (uf, upf) ->
      let replacement = Functions.removeParameter uf upf in
      let newCalls = Refactor.removeFunctionParameter m uf upf in
      RPC ([SetFunction replacement] @ newCalls, FocusNext (uf.ufTLID, None))
  | DeleteUserTypeField (tipe, field) ->
      let replacement = UserTypes.removeField tipe field in
      RPC ([SetType replacement], FocusNext (tipe.utTLID, None))
  | ToplevelDelete tlid ->
      let tl = TL.getTL m tlid in
      Many [RemoveToplevel tl; RPC ([DeleteTL tl.id], FocusSame)]
  | ToplevelDeleteForever tlid ->
      Many
        [ RPC ([DeleteTLForever tlid], FocusSame)
        ; TweakModel
            (fun m ->
              { m with
                deletedToplevels =
                  List.filter ~f:(fun tl -> tl.id <> tlid) m.deletedToplevels
              } ) ]
  | DeleteUserFunction tlid ->
      RPC ([DeleteFunction tlid], FocusSame)
  | RestoreToplevel tlid ->
      RPC ([UndoTL tlid], FocusNext (tlid, None))
  | DeleteUserFunctionForever tlid ->
      Many
        [ RPC ([DeleteFunctionForever tlid], FocusSame)
        ; TweakModel
            (fun m ->
              { m with
                deletedUserFunctions =
                  List.filter
                    ~f:(fun uf -> uf.ufTLID <> tlid)
                    m.deletedUserFunctions } ) ]
  | DeleteUserType tlid ->
      RPC ([DeleteType tlid], FocusSame)
  | DeleteUserTypeForever tlid ->
      Many
        [ RPC ([DeleteTypeForever tlid], FocusSame)
        ; TweakModel
            (fun m ->
              { m with
                deletedUserTipes =
                  List.filter
                    ~f:(fun ut -> ut.utTLID <> tlid)
                    m.deletedUserTipes } ) ]
  | AddOpRPCCallback (focus, o, Ok r) ->
      let alltls = List.map ~f:TL.ufToTL r.userFunctions @ r.toplevels in
      let metaMod = Introspect.metaMod o.ops alltls in
      let usageMod = Introspect.usageMod o.ops alltls in
      if focus = FocusNoChange
      then
        Many
          [ UpdateToplevels (r.toplevels, false)
          ; UpdateDeletedToplevels r.deletedToplevels
          ; SetUserFunctions (r.userFunctions, r.deletedUserFunctions, false)
          ; SetTypes (r.userTipes, r.deletedUserTipes, false)
          ; MakeCmd (Entry.focusEntry m)
          ; metaMod
          ; usageMod ]
      else
        let m2 = TL.upsertAll m r.toplevels in
        let m3 = {m2 with userFunctions = r.userFunctions} in
        let m4 = {m3 with userTipes = r.userTipes} in
        let newState = processFocus m4 focus in
        Many
          [ UpdateToplevels (r.toplevels, true)
          ; UpdateDeletedToplevels r.deletedToplevels
          ; SetUserFunctions (r.userFunctions, r.deletedUserFunctions, true)
          ; SetTypes (r.userTipes, r.deletedUserTipes, true)
          ; AutocompleteMod ACReset
          ; ClearError
          ; newState
          ; metaMod
          ; usageMod ]
  | InitialLoadRPCCallback
      (focus, extraMod (* for integration tests, maybe more *), Ok r) ->
      let pfM =
        { m with
          toplevels = r.toplevels
        ; userFunctions = r.userFunctions
        ; handlerProps = ViewUtils.createHandlerProp r.toplevels }
      in
      let newState = processFocus pfM focus in
      let allTLs = List.map ~f:TL.ufToTL r.userFunctions @ r.toplevels in
      let traces : traces =
        List.foldl r.traces ~init:StrDict.empty ~f:(fun (tlid, traceid) dict ->
            let trace = (traceid, None) in
            StrDict.update dict ~key:(deTLID tlid) ~f:(fun old ->
                match old with
                | Some existing ->
                    Some (existing @ [trace])
                | None ->
                    Some [trace] ) )
      in
      Many
        [ SetToplevels (r.toplevels, true)
        ; SetDeletedToplevels r.deletedToplevels
        ; SetUserFunctions (r.userFunctions, r.deletedUserFunctions, true)
        ; SetTypes (r.userTipes, r.deletedUserTipes, true)
        ; SetUnlockedDBs r.unlockedDBs
        ; Append404s r.fofs
        ; AppendStaticDeploy r.staticDeploys
        ; AutocompleteMod ACReset
        ; ClearError
        ; extraMod
        ; newState
        ; UpdateTraces traces
        ; InitIntrospect allTLs ]
  | SaveTestRPCCallback (Ok msg_) ->
      DisplayError ("Success! " ^ msg_)
  | ExecuteFunctionRPCCallback (params, Ok (dval, hash, tlids)) ->
      let traces =
        List.map
          ~f:(fun tlid -> (deTLID tlid, [(params.efpTraceID, None)]))
          tlids
      in
      Many
        [ UpdateTraceFunctionResult
            ( params.efpTLID
            , params.efpTraceID
            , params.efpCallerID
            , params.efpFnName
            , hash
            , dval )
        ; ExecutingFunctionComplete [(params.efpTLID, params.efpCallerID)]
        ; OverrideTraces (StrDict.fromList traces) ]
  | TriggerCronRPCCallback (Ok ()) ->
      NoChange
  | GetUnlockedDBsRPCCallback (Ok unlockedDBs) ->
      Many
        [ TweakModel (Sync.markResponseInModel ~key:"unlocked")
        ; SetUnlockedDBs unlockedDBs ]
  | NewTracePush (traceID, tlids) ->
      let traces =
        List.map ~f:(fun tlid -> (deTLID tlid, [(traceID, None)])) tlids
      in
      UpdateTraces (StrDict.fromList traces)
  | New404Push f404 ->
      Append404s [f404]
  | NewStaticDeployPush asset ->
      AppendStaticDeploy [asset]
  | Delete404RPCCallback (f404, Ok ()) ->
      Delete404 f404
  | ReceiveAnalysis result ->
    ( match result with
    | Ok (id, analysisResults) ->
        UpdateAnalysis (id, analysisResults)
    | Error (AnalysisExecutionError (_, str)) ->
        DisplayError str
    | Error (AnalysisParseError str) ->
        DisplayError str )
  | ReceiveFetch (TraceFetchFailure (params, url, error)) ->
      Many
        [ TweakModel
            (Sync.markResponseInModel ~key:("tracefetch-" ^ params.gtdrpTraceID))
        ; DisplayAndReportError ("Error fetching trace", Some url, Some error)
        ]
  | ReceiveFetch (TraceFetchSuccess (params, result)) ->
      let traces =
        StrDict.fromList [(deTLID params.gtdrpTlid, [result.trace])]
      in
      Many
        [ TweakModel
            (Sync.markResponseInModel ~key:("tracefetch-" ^ params.gtdrpTraceID))
        ; UpdateTraces traces ]
  | ReceiveFetch (TraceFetchMissing params) ->
      (* We'll force it so no need to update syncState *)
      let _, cmd =
        Analysis.requestTrace
          ~force:true
          m
          params.gtdrpTlid
          params.gtdrpTraceID
      in
      MakeCmd cmd
  | ReceiveFetch (DbStatsFetchFailure (params, url, error)) ->
      let key =
        params.dbStatsTlids |> List.map ~f:deTLID |> String.join ~sep:","
      in
      Many
        [ TweakModel (Sync.markResponseInModel ~key:("update-db-stats-" ^ key))
        ; DisplayAndReportError
            ("Error fetching db stats", Some url, Some error) ]
  | ReceiveFetch (DbStatsFetchMissing params) ->
      let key =
        params.dbStatsTlids |> List.map ~f:deTLID |> String.join ~sep:","
      in
      TweakModel (Sync.markResponseInModel ~key:("update-db-stats-" ^ key))
  | ReceiveFetch (DbStatsFetchSuccess (params, result)) ->
      let key =
        params.dbStatsTlids |> List.map ~f:deTLID |> String.join ~sep:","
      in
      Many
        [ TweakModel (Sync.markResponseInModel ~key:("update-db-stats-" ^ key))
        ; UpdateDBStats result ]
  | AddOpRPCCallback (_, params, Error err) ->
      DisplayAndReportHttpError
        ("RPC", false, err, Encoders.addOpRPCParams params)
  | SaveTestRPCCallback (Error err) ->
      DisplayError ("Error: " ^ Tea_http.string_of_error err)
  | ExecuteFunctionRPCCallback (params, Error err) ->
      DisplayAndReportHttpError
        ( "ExecuteFunction"
        , false
        , err
        , Encoders.executeFunctionRPCParams params )
  | TriggerCronRPCCallback (Error err) ->
      DisplayAndReportHttpError ("TriggerCron", false, err, Js.Json.null)
  | InitialLoadRPCCallback (_, _, Error err) ->
      DisplayAndReportHttpError ("InitialLoad", false, err, Js.Json.null)
  | GetUnlockedDBsRPCCallback (Error err) ->
      Many
        [ TweakModel (Sync.markResponseInModel ~key:"unlocked")
        ; DisplayAndReportHttpError ("GetUnlockedDBs", true, err, Js.Json.null)
        ]
  | Delete404RPCCallback (params, Error err) ->
      DisplayAndReportHttpError ("Delete404", false, err, Encoders.fof params)
  | JSError msg_ ->
      DisplayError ("Error in JS: " ^ msg_)
  | WindowResize (w, h) | WindowOnLoad (w, h) ->
      TweakModel
        (fun m_ ->
          {m_ with canvasProps = {m_.canvasProps with viewportSize = {w; h}}}
          )
  | LocationChange loc ->
      Url.changeLocation m loc
  | TimerFire (action, _) ->
    ( match action with
    | RefreshAnalysis ->
      ( match Toplevel.selected m with
      | Some tl when Toplevel.isDB tl ->
          Many [UpdateDBStatsRPC tl.id; GetUnlockedDBsRPC]
      | _ ->
          GetUnlockedDBsRPC )
    | _ ->
        NoChange )
  | IgnoreMsg ->
      (* Many times we have to receive a Msg and we don't actually do anything.
       * To lower to conceptual load, we send an IgnoreMsg, rather than a
       * different msg each time that we have to understand. *)
      NoChange
  | PageVisibilityChange vis ->
      TweakModel (fun m_ -> {m_ with visibility = vis})
  | CreateHandlerFrom404 ({space; path; modifier} as fof) ->
      let center = findCenter m in
      let tlid = gtlid () in
      let aPos = center in
      let ast = B.new_ () in
      let aHandler =
        { ast
        ; spec =
            { module_ = B.newF space
            ; name = B.newF path
            ; modifier = B.newF modifier }
        ; tlid }
      in
      let traces =
        List.foldl
          ~init:[]
          ~f:(fun search acc ->
            if search.space = fof.space
               && search.path = fof.path
               && search.modifier = fof.modifier
            then (search.traceID, None) :: acc
            else acc )
          m.f404s
      in
      let traceMods =
        match List.head traces with
        | Some (first, _) ->
            let traceDict = StrDict.fromList [(deTLID tlid, traces)] in
            [UpdateTraces traceDict; SetCursor (tlid, first)]
        | None ->
            []
      in
      (* It's important that we update the traces + set the cursor _first_
       * -- otherwise both of them will attempt to 'analyzeFocused' on the new
       * TLID which might not have made it to the server yet.
       *
       * By doing them first they'll fire the analysis on whatever the user is
       * currently focused on, which is safe.
       *)
      Many
        ( traceMods
        @ [ RPC
              ( [SetHandler (tlid, aPos, aHandler)]
              , FocusExact (tlid, B.toID ast) )
          ; Delete404 fof ] )
  | Delete404RPC fof ->
      MakeCmd (RPC.delete404 m fof)
  | MarkRoutingTableOpen (shouldOpen, key) ->
      TweakModel
        (fun m ->
          { m with
            routingTableOpenDetails =
              ( if shouldOpen
              then StrSet.add ~value:key m.routingTableOpenDetails
              else StrSet.remove ~value:key m.routingTableOpenDetails ) } )
  | CreateRouteHandler space ->
      let center = findCenter m in
      let action =
        match space with
        | Some "HTTP" ->
            NewHTTPHandler None
        | Some spacename ->
            NewEventSpace spacename
        | None ->
            NewHandler None
      in
      Entry.submitOmniAction center action
  | CreateDBTable ->
      let center = findCenter m
      and genName = DB.generateDBName () in
      DB.createDB genName center
  | CreateFunction ->
      let ufun = Refactor.generateEmptyFunction () in
      Many
        [ RPC ([SetFunction ufun], FocusNothing)
        ; MakeCmd (Url.navigateTo (FocusedFn ufun.ufTLID)) ]
  | CreateType ->
      let tipe = Refactor.generateEmptyUserType () in
      Many
        [ RPC ([SetType tipe], FocusNothing)
        ; MakeCmd (Url.navigateTo (FocusedType tipe.utTLID)) ]
  | LockHandler (tlid, locked) ->
      TweakModel (Editor.setHandlerLock tlid locked)
  | EnablePanning pan ->
      TweakModel
        (fun m -> {m with canvasProps = {m.canvasProps with enablePan = pan}})
  | ShowErrorDetails show ->
      let e = m.error in
      TweakModel (fun m -> {m with error = {e with showDetails = show}})
  | ClipboardCopyEvent e ->
      ( match Clipboard.copy m with
      | `Text text ->
          e##clipboardData##setData "text/plain" text ;
          e##preventDefault ()
      | `Json json ->
          let data = Json.stringify json in
          e##clipboardData##setData "application/json" data ;
          e##preventDefault ()
      | `None ->
          () ) ;
      NoChange
  | ClipboardPasteEvent e ->
      let json = e##clipboardData##getData "application/json" in
      if json <> ""
      then Clipboard.paste m (`Json (Json.parseOrRaise json))
      else
        let text = e##clipboardData##getData "text/plain" in
        if text <> "" then Clipboard.paste m (`Text text) else NoChange
  | ClipboardCutEvent e ->
      let copyData, mod_ = Clipboard.cut m in
      ( match copyData with
      | `Text text ->
          e##clipboardData##setData "text/plain" text ;
          e##preventDefault ()
      | `Json json ->
          let data = Json.stringify json in
          e##clipboardData##setData "application/json" data ;
          (* this is probably gonna be useful for debugging, but customers
           * shouldn't get used to it *)
          e##clipboardData##setData "text/plain" data ;
          e##preventDefault ()
      | `None ->
          () ) ;
      mod_
  | ClipboardCopyLivevalue lv ->
      Native.Clipboard.copyToClipboard lv ;
      NoChange
  | EventDecoderError (name, key, error) ->
      (* Consider rollbar'ing here, but consider the following before doing so:
       *    - old clients after a deploy
       *    - lots of events using a bad decoder
       *    - rollbar token exhaustion *)
      DisplayError
        ( "INTERNAL: Error decoding js event "
        ^ name
        ^ " with key "
        ^ key
        ^ " got error: \""
        ^ error
        ^ "\"" )
  | UpdateHandlerState (tlid, state) ->
      TweakModel (Editor.setHandlerState tlid state)
  | CanvasPanAnimationEnd ->
      TweakModel
        (fun m ->
          {m with canvasProps = {m.canvasProps with panAnimation = false}} )
  | GoTo page ->
      MakeCmd (Url.navigateTo page)
  | SetHoveringVarName (tlid, name) ->
      Introspect.setHoveringVarName tlid name
  | FluidKeyPress _ ->
      Fluid.update m msg
<<<<<<< HEAD
  | TriggerSendPresenceCallback (Ok ()) ->
      NoChange
  | TriggerSendPresenceCallback (Error err) ->
      DisplayAndReportHttpError
        ("TriggerSendPresenceCallback", false, err, Js.Json.null)
=======
  | FluidMouseClick ->
      impossible "Can never happen"
  | FluidCommandsFilter query ->
      TweakModel
        (fun m ->
          let cp = FluidCommands.filter query m.fluidState.cp in
          {m with fluidState = {m.fluidState with cp}} )
  | FluidRunCommand cmd ->
      FluidCommands.runCommand m cmd
>>>>>>> c088ad4e


let update (m : model) (msg : msg) : model * msg Cmd.t =
  let mods = update_ msg m in
  let newm, newc = updateMod mods (m, Cmd.none) in
  let state = m |> Editor.model2editor |> Editor.toString in
  Dom.Storage.setItem
    ("editorState-" ^ m.canvasName)
    state
    Dom.Storage.localStorage ;
  ({newm with lastMsg = msg; lastMod = mods}, newc)


let subscriptions (m : model) : msg Tea.Sub.t =
  let keySubs =
    [Keyboard.downs (fun x -> GlobalKeyPress x)]
    @
    if VariantTesting.isFluid m.tests
    then
      match m.cursorState with
      | FluidEntering _ ->
          [FluidKeyboard.downs ~key:"fluid" (fun x -> FluidKeyPress x)]
      | _ ->
          []
    else []
  in
  let resizes =
    [ Native.Window.OnResize.listen ~key:"window_on_resize" (fun (w, h) ->
          WindowResize (w, h) )
    ; Native.Window.OnLoad.listen ~key:"window_on_load" (fun (w, h) ->
          WindowOnLoad (w, h) ) ]
  in
  let dragSubs =
    match m.cursorState with
    (* we use IDs here because the node will change *)
    (* before they're triggered *)
    | Dragging (id, _, _, _) ->
        let listenerKey = "mouse_moves_" ^ deTLID id in
        [ Native.DarkMouse.moves ~key:listenerKey (fun x -> DragToplevel (id, x)
          ) ]
    | _ ->
        []
  in
  let timers =
    if m.timersEnabled
    then
      match m.visibility with
      | Hidden ->
          []
      | Visible ->
          [ Patched_tea_time.every
              ~key:"refresh_analysis"
              Tea.Time.second
              (fun f -> TimerFire (RefreshAnalysis, f) ) ]
    else []
  in
  let onError =
    [ Native.DisplayClientError.listen ~key:"display_client_error" (fun s ->
          JSError s ) ]
  in
  let visibility =
    [ Native.Window.OnFocusChange.listen ~key:"window_on_focus_change" (fun v ->
          if v
          then PageVisibilityChange Visible
          else PageVisibilityChange Hidden ) ]
  in
  let mousewheelSubs =
    [ Native.OnWheel.listen ~key:"on_wheel" (fun (dx, dy) -> MouseWheel (dx, dy)
      ) ]
  in
  let analysisSubs =
    [ Analysis.ReceiveAnalysis.listen ~key:"receive_analysis" (fun s ->
          ReceiveAnalysis s )
    ; Analysis.NewTracePush.listen ~key:"new_trace_push" (fun s ->
          NewTracePush s )
    ; Analysis.New404Push.listen ~key:"new_404_push" (fun s -> New404Push s)
    ; DarkStorage.NewStaticDeployPush.listen ~key:"new_static_deploy" (fun s ->
          NewStaticDeployPush s )
    ; Analysis.ReceiveFetch.listen ~key:"receive_fetch" (fun s ->
          ReceiveFetch s ) ]
  in
  let clipboardSubs =
    [ Native.Clipboard.copyListener ~key:"copy_event" (fun e ->
          ClipboardCopyEvent e )
    ; Native.Clipboard.cutListener ~key:"cut_event" (fun e ->
          ClipboardCutEvent e )
    ; Native.Clipboard.pasteListener ~key:"paste_event" (fun e ->
          ClipboardPasteEvent e ) ]
  in
  Tea.Sub.batch
    (List.concat
       [ keySubs
       ; clipboardSubs
       ; dragSubs
       ; resizes
       ; timers
       ; visibility
       ; onError
       ; mousewheelSubs
       ; analysisSubs ])


let debugging =
  let prog =
    Tea.Debug.debug
      show_msg
      { init = (fun a -> init a (Tea.Navigation.getLocation ()))
      ; view = View.view
      ; update
      ; subscriptions
      ; shutdown = (fun _ -> Cmd.none) }
  in
  let myInit flag _ = prog.init flag in
  Tea.Navigation.navigationProgram
    (fun x -> Tea.Debug.ClientMsg (LocationChange x))
    { init = myInit
    ; update = prog.update
    ; view = prog.view
    ; subscriptions = prog.subscriptions
    ; shutdown = prog.shutdown }


let normal =
  let program : (string, model, msg) Tea.Navigation.navigationProgram =
    { init
    ; view = View.view
    ; update
    ; subscriptions
    ; shutdown = (fun _ -> Cmd.none) }
  in
  Tea.Navigation.navigationProgram (fun x -> LocationChange x) program


let main = normal<|MERGE_RESOLUTION|>--- conflicted
+++ resolved
@@ -47,7 +47,6 @@
     ; userContentHost
     ; environment
     ; csrfToken }
-<<<<<<< HEAD
   in
   let timeStamp = Js.Date.now () /. 1000.0 in
   let avMessage : avatarModelMessage =
@@ -55,8 +54,6 @@
     ; browserId = createBrowserId
     ; tlid = None
     ; timestamp = timeStamp }
-=======
->>>>>>> c088ad4e
   in
   let m = {m with fluidState = Fluid.initAC m.fluidState m} in
   if Url.isIntegrationTest
@@ -1517,13 +1514,11 @@
       Introspect.setHoveringVarName tlid name
   | FluidKeyPress _ ->
       Fluid.update m msg
-<<<<<<< HEAD
   | TriggerSendPresenceCallback (Ok ()) ->
       NoChange
   | TriggerSendPresenceCallback (Error err) ->
       DisplayAndReportHttpError
         ("TriggerSendPresenceCallback", false, err, Js.Json.null)
-=======
   | FluidMouseClick ->
       impossible "Can never happen"
   | FluidCommandsFilter query ->
@@ -1533,7 +1528,6 @@
           {m with fluidState = {m.fluidState with cp}} )
   | FluidRunCommand cmd ->
       FluidCommands.runCommand m cmd
->>>>>>> c088ad4e
 
 
 let update (m : model) (msg : msg) : model * msg Cmd.t =
