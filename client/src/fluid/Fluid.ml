(* Specs:
 * Pressing enter
   * https://trello.com/c/nyf3SyA4/1513-handle-pressing-enter-at-the-end-of-a-line
   * https://trello.com/c/27jn8uzF/1507-handle-pressing-enter-at-the-start-of-a-line
 * renaming functions:
   * https://trello.com/c/49TTRcad/973-renaming-functions
 * movement shortcuts:
   * https://trello.com/c/IK9fQZoW/1072-support-ctrl-a-ctrl-e-ctrl-d-ctrl-k
 *)

open Prelude
module K = FluidKeyboard
module Mouse = Tea.Mouse
module TL = Toplevel
module Regex = Util.Regex
module DUtil = Util
module AC = FluidAutocomplete
module Commands = FluidCommands
module T = FluidToken
module E = FluidExpression
module P = FluidPattern
module Printer = FluidPrinter
module Util = FluidUtil
module Clipboard = FluidClipboard
module CT = CaretTarget

(* -------------------- *)
(* Utils *)
(* -------------------- *)
type token = T.t

type tokenInfos = T.tokenInfo list

type state = Types.fluidState

type props =
  { functions : functionsType
  ; variants : variantTest list }

<<<<<<< HEAD
let tokenizeForFocusedEditor (expr : FluidExpression.t) (s : fluidState) :
    tokenInfos =
  Printer.tokenizeForEditor s.activeEditor expr
=======
let deselectFluidEditor (s : fluidState) : fluidState =
  {s with oldPos = 0; newPos = 0; upDownCol = None; activeEditor = NoEditor}

>>>>>>> d9f04376


let tokensForActiveEditor (ast : FluidAST.t) (s : fluidState) : tokenInfos =
  Printer.tokensForEditor s.activeEditor ast


let propsFromModel (m : model) : props =
  {functions = m.functions; variants = m.tests}


(* -------------------- *)
(* Nearby tokens *)
(* -------------------- *)

type neighbour =
  | L of T.t * T.tokenInfo
  | R of T.t * T.tokenInfo
  | No

let rec getTokensAtPosition ?(prev = None) ~(pos : int) (tokens : tokenInfos) :
    T.tokenInfo option * T.tokenInfo option * T.tokenInfo option =
  (* Get the next token and the remaining tokens, skipping indents. *)
  let rec getNextToken (infos : tokenInfos) : T.tokenInfo option * tokenInfos =
    match infos with
    | ti :: rest ->
        if T.isSkippable ti.token then getNextToken rest else (Some ti, rest)
    | [] ->
        (None, [])
  in
  match getNextToken tokens with
  | None, _remaining ->
      (prev, None, None)
  | Some current, remaining ->
      if current.endPos > pos
      then
        let next, _ = getNextToken remaining in
        (prev, Some current, next)
      else getTokensAtPosition ~prev:(Some current) ~pos remaining


<<<<<<< HEAD
=======
let exprOfFocusedEditor (ast : FluidAST.t) (s : fluidState) : FluidExpression.t
    =
  match s.activeEditor with
  | NoEditor ->
      recover "exprOfFocusedEditor - none exists" (FluidAST.toExpr ast)
  | MainEditor _ ->
      FluidAST.toExpr ast
  | FeatureFlagEditor (_, id) ->
      FluidAST.find id ast
      |> recoverOpt
           "exprOfFocusedEditor - cannot find expression for editor"
           ~default:(FluidAST.toExpr ast)


let tokenizeForFocusedEditor (expr : FluidExpression.t) (s : fluidState) :
    tokenInfos =
  Printer.tokenizeForEditor s.activeEditor expr


let tokensForActiveEditor (ast : FluidAST.t) (s : fluidState) : tokenInfos =
  Printer.tokensForEditor s.activeEditor ast


(* -------------------- *)
(* Nearby tokens *)
(* -------------------- *)
>>>>>>> d9f04376
let getNeighbours ~(pos : int) (tokens : tokenInfos) :
    neighbour * neighbour * T.tokenInfo option =
  let mPrev, mCurrent, mNext = getTokensAtPosition ~pos tokens in
  let toTheRight =
    match mCurrent with Some current -> R (current.token, current) | _ -> No
  in
  (* The token directly before the cursor (skipping whitespace) *)
  let toTheLeft =
    match (mPrev, mCurrent) with
    | Some prev, _ when prev.endPos >= pos ->
        L (prev.token, prev)
    (* The left might be separated by whitespace *)
    | Some prev, Some current when current.startPos >= pos ->
        L (prev.token, prev)
    | None, Some current when current.startPos < pos ->
        (* We could be in the middle of a token *)
        L (current.token, current)
    | None, _ ->
        No
    | _, Some current ->
        L (current.token, current)
    | Some prev, None ->
        (* Last position in the ast *)
        L (prev.token, prev)
  in
  (toTheLeft, toTheRight, mNext)


(* This is slightly different from getToken. Here we simply want the token
 * closest to the caret that is a not TNewline nor TSep. It is used for
 * figuring out where your caret is, to determine whether certain rendering
 * behavior should be applicable *)
let getTokenNotWhitespace (tokens : T.tokenInfo list) (s : fluidState) :
    T.tokenInfo option =
  let left, right, _ = getNeighbours ~pos:s.newPos tokens in
  match (left, right) with
  | L (_, lti), R (TNewline _, _) ->
      Some lti
  | L (lt, lti), _ when T.isTextToken lt ->
      Some lti
  | _, R (_, rti) ->
      Some rti
  | L (_, lti), _ ->
      Some lti
  | _ ->
      None


let getToken' (tokens : tokenInfos) (s : fluidState) : T.tokenInfo option =
  let toTheLeft, toTheRight, _ = getNeighbours ~pos:s.newPos tokens in
  (* The algorithm that decides what token on when a certain key is pressed is
   * in updateKey. It's pretty complex and it tells us what token a keystroke
   * should apply to. For all other places that need to know what token we're
   * on, this attemps to approximate that.

   * The cursor at newPos is either in a token (eg 3 chars into "myFunction"),
   * or between two tokens (eg 1 char into "4 + 2").

   * If we're between two tokens, we decide by looking at whether the left
   * token is a text token. If it is, it's likely that we're just typing.
   * Otherwise, the important token is probably the right token.
   *
   * Example: `4 + 2`, when the cursor is at position: 0): 4 is to the right,
   * nothing to the left. Choose 4 1): 4 is a text token to the left, choose 4
   * 2): the token to the left is not a text token (it's a TSep), so choose +
   * 3): + is a text token to the left, choose + 4): 2 is to the right, nothing
   * to the left. Choose 2 5): 2 is a text token to the left, choose 2
   *
   * Reminder that this is an approximation. If we find bugs we may need to go
   * much deeper.
   *)
  match (toTheLeft, toTheRight) with
  | L (_, ti), _ when T.isTextToken ti.token ->
      Some ti
  | _, R (_, ti) ->
      Some ti
  | L (_, ti), _ ->
      Some ti
  | _ ->
      None


module ASTInfo = struct
  type t =
    { ast : FluidAST.t
    ; state : fluidState
    ; tokenInfos : tokenInfos
    ; props : props }

  let setAST (ast : FluidAST.t) (astInfo : t) : t =
    if astInfo.ast = ast
    then astInfo
    else {astInfo with ast; tokenInfos = tokensForActiveEditor ast astInfo.state}


  let modifyState ~(f : fluidState -> fluidState) (astInfo : t) : t =
    {astInfo with state = f astInfo.state}


  let getToken (astInfo : t) : T.tokenInfo option =
    getToken' (tokensForActiveEditor astInfo.ast astInfo.state) astInfo.state


  let make (props : props) (ast : FluidAST.t) (s : fluidState) : t =
    let tokenInfos = tokensForActiveEditor ast s in
    {ast; state = s; tokenInfos; props}


  let fromModelAndTLID (m : model) (tlid : TLID.t) : t option =
    (* TODO(JULIAN): codify removeHandlerTransientState as an external function,
     * make `fromExpr` accept only the info it needs, and differentiate between
     * handler-specific and global fluid state. *)
    let removeHandlerTransientState m =
      {m with fluidState = {m.fluidState with ac = AC.init}}
    in
    TL.get m tlid
    |> Option.andThen ~f:TL.getAST
    |> Option.map ~f:(fun ast ->
           let state =
             (* We need to discard transient state if the selected handler has changed *)
             if Some tlid = CursorState.tlidOf m.cursorState
             then m.fluidState
             else
               let newM = removeHandlerTransientState m in
               newM.fluidState
           in
           make (propsFromModel m) ast state)


  let fromModel (m : model) : t option =
    CursorState.tlidOf m.cursorState |> Option.andThen ~f:(fromModelAndTLID m)
end

let deselectFluidEditor (s : fluidState) : fluidState =
  {s with oldPos = 0; newPos = 0; upDownCol = None; activeEditor = MainEditor}


let getStringIndexMaybe (ti : T.tokenInfo) (pos : int) : int option =
  match ti.token with
  | TString (_, _, _) ->
      Some (pos - ti.startPos - 1)
  | TStringMLStart (_, _, offset, _) ->
      Some (pos - ti.startPos + offset - 1)
  | TStringMLMiddle (_, _, offset, _) | TStringMLEnd (_, _, offset, _) ->
      Some (pos - ti.startPos + offset)
  | _ ->
      None


let getStringIndex ti pos : int =
  match getStringIndexMaybe ti pos with
  | Some i ->
      i
  | None ->
      recover "getting index of non-string" ~debug:(ti.token, pos) 0


let exprOfFocusedEditor (astInfo : ASTInfo.t) : FluidExpression.t =
  match astInfo.state.activeEditor with
  | MainEditor ->
      FluidAST.toExpr astInfo.ast
  | FeatureFlagEditor id ->
      FluidAST.find id astInfo.ast
      |> recoverOpt
           "cannot find expression for editor"
           ~default:(FluidAST.toExpr astInfo.ast)


(* -------------------- *)
(* Update fluid state *)
(* -------------------- *)
let recordAction' ?(pos = -1000) (action : string) (s : state) : state =
  let action =
    if pos = -1000 then action else action ^ " " ^ string_of_int pos
  in
  {s with actions = s.actions @ [action]}


(* Returns a new state with the arbitrary string "action" recorded for debugging.
 * If a ~pos or ~ti (token info) is passed, it will be added to the action. *)
let recordAction ?(pos = -1000) (action : string) (astInfo : ASTInfo.t) :
    ASTInfo.t =
  let action =
    if pos = -1000 then action else action ^ " " ^ string_of_int pos
  in
  ASTInfo.modifyState ~f:(recordAction' ~pos action) astInfo


let setPosition ?(resetUD = false) (pos : int) (astInfo : ASTInfo.t) : ASTInfo.t
    =
  astInfo
  |> recordAction ~pos "setPosition"
  |> ASTInfo.modifyState ~f:(fun s ->
         { s with
           newPos = pos
         ; selectionStart = None
         ; upDownCol = (if resetUD then None else s.upDownCol) })


let report (e : string) (astInfo : ASTInfo.t) =
  astInfo
  |> recordAction "report"
  |> ASTInfo.modifyState ~f:(fun s -> {s with error = Some e})


(* -------------------- *)
(* Update *)
(* -------------------- *)

let length (tokens : token list) : int =
  tokens |> List.map ~f:T.toText |> List.map ~f:String.length |> List.sum


(* Returns the token to the left and to the right. Ignores indent tokens *)

let getLeftTokenAt (newPos : int) (tis : tokenInfos) : T.tokenInfo option =
  List.find ~f:(fun ti -> newPos <= ti.endPos && newPos >= ti.startPos) tis


type gridPos =
  { row : int
  ; col : int }

(* Result will definitely be a valid position. *)
let gridFor ~(pos : int) (tokens : tokenInfos) : gridPos =
  let ti =
    List.find tokens ~f:(fun ti -> ti.startPos <= pos && ti.endPos >= pos)
  in
  match ti with
  | Some ti ->
      if T.isNewline ti.token
      then {row = ti.startRow + 1; col = 0}
      else {row = ti.startRow; col = ti.startCol + (pos - ti.startPos)}
  | None ->
      {row = 0; col = 0}


(* Result will definitely be a valid position. *)
let posFor ~(row : int) ~(col : int) (tokens : tokenInfos) : int =
  if row < 0 || col < 0
  then 0
  else
    let ti =
      List.find tokens ~f:(fun ti ->
          ti.startRow = row
          && ti.startCol <= col
          && ti.startCol + ti.length >= col)
    in
    match ti with
    | Some ti ->
        ti.startPos + (col - ti.startCol)
    | None ->
      (match List.last tokens with None -> 0 | Some last -> last.endPos)


(* Ensures that the position places will be valid within the code. When placed
 * in an indent, will be moved to the next char. Empty lines get moved to the
 * start. When placed past the end of a line, will go on the end of the last
 * item in it. *)
let adjustedPosFor ~(row : int) ~(col : int) (tokens : tokenInfos) : int =
  if row < 0 || col < 0
  then 0
  else
    let thisRow = List.filter tokens ~f:(fun ti -> ti.startRow = row) in
    let ti =
      List.find thisRow ~f:(fun ti ->
          ti.startCol <= col && ti.startCol + ti.length > col)
    in
    match ti with
    | Some ti ->
        ti.startPos + (col - ti.startCol)
    | None ->
      ( match (List.head thisRow, List.last thisRow) with
      | Some h, _ when col < h.startCol ->
          h.startPos
      | _, Some l when col >= l.startCol ->
        ( match l.token with
        | TNewline _ ->
            l.startPos
        | _ ->
            l.startPos + l.length )
      | None, None ->
          posFor ~row ~col:0 tokens
      | _, _ ->
          recover "unexpected adjustedPosFor" ~debug:(row, col) 0 )


(* ---------------- *)
(* Movement *)
(* ---------------- *)

let moveToNextNonWhitespaceToken (pos : int) (astInfo : ASTInfo.t) : ASTInfo.t =
  let rec getNextWS (tokenInfos : tokenInfos) =
    match tokenInfos with
    | [] ->
        pos
    | ti :: rest ->
      ( match ti.token with
      | TSep _ | TNewline _ | TIndent _ ->
          getNextWS rest
      | _ ->
          if pos > ti.startPos then getNextWS rest else ti.startPos )
  in
  let newPos = getNextWS astInfo.tokenInfos in
  astInfo
  |> recordAction ~pos "moveToNextNonWhitespaceToken"
  |> setPosition ~resetUD:true newPos


(* getStartOfLineCaretPos returns the first desirable (excluding indents, pipes, and newline tokens)
 caret pos at the start of the line containing the given T.tokenInfo *)
let getStartOfLineCaretPos (ti : T.tokenInfo) (astInfo : ASTInfo.t) : int =
  let token =
    List.find astInfo.tokenInfos ~f:(fun info ->
        if info.startRow = ti.startRow
        then
          match info.token with
          (* To prevent the result pos from being set inside TPipe or TIndent tokens *)
          | TPipe _ | TIndent _ ->
              false
          | _ ->
              true
        else false)
    |> Option.withDefault ~default:ti
  in
  token.startPos


(* getBegOfWordInStrCaretPos returns the closest whitespace position before the
 * current caret position in a string *)
let getBegOfWordInStrCaretPos ~(pos : int) (ti : T.tokenInfo) : int =
  let posInString = pos - ti.startPos in
  let nextPos : int ref = ref ti.length in
  let _ =
    T.toText ti.token
    |> String.split ~on:""
    |> List.reverse
    |> List.find ~f:(fun a ->
           if (a == " " || a = "\"" || a = "\n" || a = "\t")
              && !nextPos < posInString
           then true
           else (
             nextPos := !nextPos - 1 ;
             false ))
  in
  ti.startPos + !nextPos


(* getEndOfWordInStrCaretPos returns the closest whitespace position after the
 * current caret position in a string *)
let getEndOfWordInStrCaretPos ~(pos : int) (ti : T.tokenInfo) : int =
  let posInString = pos - ti.startPos in
  let nextPos : int ref = ref 0 in
  let _ =
    T.toText ti.token
    |> String.split ~on:""
    |> List.find ~f:(fun a ->
           if (a == " " || (a = "\"" && !nextPos > 0) || a = "\n" || a = "\t")
              && !nextPos > posInString
           then true
           else (
             nextPos := !nextPos + 1 ;
             false ))
  in
  ti.startPos + !nextPos


(* getEndOfLineCaretPos returns the last desirable (excluding indents and newline tokens)
 caret pos at the end of the line containing the given tokenInfo *)
let getEndOfLineCaretPos (ti : T.tokenInfo) (astInfo : ASTInfo.t) : int =
  let token =
    astInfo.tokenInfos
    |> List.reverse
    |> List.find ~f:(fun info -> info.startRow = ti.startRow)
    |> Option.withDefault ~default:ti
  in
  let pos =
    match token.token with
    (* To prevent the result pos from being set to the end of an indent or to a new line *)
    | TNewline _ | TIndent _ ->
        token.startPos
    | _ ->
        token.endPos
  in
  pos


(* moveToStartOfLine moves the caret to the first desirable (excluding indents, pipes, and newline tokens)
 caret pos at the start of the line containing the given tokenInfo *)
let moveToStartOfLine (ti : T.tokenInfo) (astInfo : ASTInfo.t) : ASTInfo.t =
  astInfo
  |> recordAction "moveToStartOfLine"
  |> setPosition (getStartOfLineCaretPos ti astInfo)


(* moveToEndOfLine moves the caret to the last desirable (excluding indents and newline tokens)
 caret pos at the end of the line containing the given tokenInfo *)
let moveToEndOfLine (ti : T.tokenInfo) (astInfo : ASTInfo.t) : ASTInfo.t =
  astInfo
  |> recordAction "moveToEndOfLine"
  |> setPosition (getEndOfLineCaretPos ti astInfo)


(* We want to find the closest editable token that is before the current cursor position
  * so the cursor always lands in a position where a user is able to type *)
let getStartOfWordPos (pos : int) (ti : T.tokenInfo) (astInfo : ASTInfo.t) : int
    =
  let previousToken =
    astInfo.tokenInfos
    |> List.reverse
    |> List.find ~f:(fun (t : T.tokenInfo) ->
           T.isTextToken t.token && pos > t.startPos)
  in
  let tokenInfo = previousToken |> Option.withDefault ~default:ti in
  if T.isStringToken tokenInfo.token && pos != tokenInfo.startPos
  then getBegOfWordInStrCaretPos ~pos tokenInfo
  else tokenInfo.startPos


let goToStartOfWord (pos : int) (ti : T.tokenInfo) (astInfo : ASTInfo.t) :
    ASTInfo.t =
  astInfo
  |> recordAction "goToStartOfWord"
  |> setPosition (getStartOfWordPos pos ti astInfo)


(* We want to find the closest editable token that is after the current cursor
 * position so the cursor always lands in a position where a user is able to
 * type *)
let getEndOfWordPos (pos : int) (ti : T.tokenInfo) (astInfo : ASTInfo.t) : int =
  let tokenInfo =
    astInfo.tokenInfos
    |> List.find ~f:(fun (t : T.tokenInfo) ->
           T.isTextToken t.token && pos < t.endPos)
    |> Option.withDefault ~default:ti
  in
  if T.isStringToken tokenInfo.token && pos != tokenInfo.endPos
  then getEndOfWordInStrCaretPos ~pos tokenInfo
  else tokenInfo.endPos


let goToEndOfWord (pos : int) (ti : T.tokenInfo) (astInfo : ASTInfo.t) :
    ASTInfo.t =
  astInfo
  |> recordAction "goToEndOfWord"
  |> setPosition (getEndOfWordPos pos ti astInfo)


let moveToEnd (ti : T.tokenInfo) (astInfo : ASTInfo.t) : ASTInfo.t =
  astInfo
  |> recordAction ~pos:ti.endPos "moveToEnd"
  |> setPosition ~resetUD:true (ti.endPos - 1)


let moveToStart (ti : T.tokenInfo) (astInfo : ASTInfo.t) : ASTInfo.t =
  astInfo
  |> recordAction ~pos:ti.startPos "moveToStart"
  |> setPosition ~resetUD:true ti.startPos


let moveToAfter (ti : T.tokenInfo) (astInfo : ASTInfo.t) : ASTInfo.t =
  astInfo
  |> recordAction ~pos:ti.endPos "moveToAfter"
  |> setPosition ~resetUD:true ti.endPos


let moveOneLeft (pos : int) (astInfo : ASTInfo.t) : ASTInfo.t =
  astInfo
  |> recordAction ~pos "moveOneLeft"
  |> setPosition ~resetUD:true (max 0 (pos - 1))


let moveOneRight (pos : int) (astInfo : ASTInfo.t) : ASTInfo.t =
  astInfo
  |> recordAction ~pos "moveOneRight"
  |> setPosition ~resetUD:true (pos + 1)


let moveTo (newPos : int) (astInfo : ASTInfo.t) : ASTInfo.t =
  astInfo |> recordAction ~pos:newPos "moveTo" |> setPosition newPos


(* Find first `target` expression (starting at the back), and return a state
 * with its location. If blank, will go to the start of the blank *)
let moveToEndOfTarget (target : ID.t) (astInfo : ASTInfo.t) : ASTInfo.t =
  let astInfo = recordAction "moveToEndOfTarget" astInfo in
  match
    List.reverse astInfo.tokenInfos
    |> List.find ~f:(fun ti -> T.tid ti.token = target)
  with
  | None ->
      recover "cannot find token to moveToEndOfTarget" ~debug:target astInfo
  | Some lastToken ->
      let newPos =
        if T.isBlank lastToken.token
        then lastToken.startPos
        else lastToken.endPos
      in
      moveTo newPos astInfo


let rec getNextBlank (pos : int) (astInfo : ASTInfo.t) : T.tokenInfo option =
  astInfo.tokenInfos
  |> List.find ~f:(fun ti -> T.isBlank ti.token && ti.startPos > pos)
  |> Option.orElseLazy (fun () ->
         if pos = 0 then None else getNextBlank 0 astInfo)


let getNextBlankPos (pos : int) (astInfo : ASTInfo.t) : int =
  astInfo
  |> getNextBlank pos
  |> Option.map ~f:(fun ti -> ti.startPos)
  |> Option.withDefault ~default:pos


let moveToNextBlank (pos : int) (astInfo : ASTInfo.t) : ASTInfo.t =
  let pos = getNextBlankPos pos astInfo in
  astInfo
  |> recordAction ~pos "moveToNextBlank"
  |> setPosition ~resetUD:true pos


(** [getNextEditable pos tokens] returns the first editable token after [pos] in
 * [tokens], wrapped in an option. If no editable token exists, wrap around, returning the first editable token in
 * [tokens], or None if no editable token exists. *)
let rec getNextEditable (pos : int) (astInfo : ASTInfo.t) : T.tokenInfo option =
  astInfo.tokenInfos
  |> List.find ~f:(fun ti ->
         let isEditable =
           (* Skip the editable tokens that are part of a combination of tokens to place the caret in the right place in the token combination *)
           match ti.token with
           | TStringMLEnd _ | TStringMLMiddle _ | TFnVersion _ ->
               false
           | _ ->
               T.isTextToken ti.token
         in
         isEditable && ti.startPos > pos)
  |> Option.orElseLazy (fun () ->
         if pos = 0 then None else getNextEditable (-1) astInfo)


let getNextEditablePos (pos : int) (astInfo : ASTInfo.t) : int =
  astInfo
  |> getNextEditable pos
  |> Option.map ~f:(fun ti -> ti.startPos)
  |> Option.withDefault ~default:pos


let moveToNextEditable (pos : int) (astInfo : ASTInfo.t) : ASTInfo.t =
  let pos = getNextEditablePos pos astInfo in
  astInfo
  |> recordAction ~pos "moveToNextEditable"
  |> setPosition ~resetUD:true pos


(** [getPrevEditable pos tokens] returns the closest editable token before [pos] in
* [tokens], wrapped in an option. If no such token exists, wrap around, returning the last editable token in
* [tokens], or None if no editable exists. *)
let getPrevEditable (pos : int) (astInfo : ASTInfo.t) : T.tokenInfo option =
  let revTokens = List.reverse astInfo.tokenInfos in
  let rec findEditable (pos : int) : T.tokenInfo option =
    revTokens
    |> List.find ~f:(fun ti ->
           let isEditable =
             (* Skip the editable tokens that are part of a combination of tokens to place the caret in the right place in the token combination *)
             match ti.token with
             | TStringMLStart _ | TStringMLMiddle _ | TFnName _ ->
                 false
             | _ ->
                 T.isTextToken ti.token
           in
           isEditable && ti.endPos < pos)
    |> Option.orElseLazy (fun () ->
           let lastPos =
             match List.head revTokens with Some tok -> tok.endPos | None -> 0
           in
           if pos = lastPos then None else findEditable (lastPos + 1))
  in
  findEditable pos


let getPrevEditablePos (pos : int) (astInfo : ASTInfo.t) : int =
  astInfo
  |> getPrevEditable pos
  |> Option.map ~f:(fun ti ->
         if T.isBlank ti.token then ti.startPos else ti.endPos)
  |> Option.withDefault ~default:pos


let moveToPrevEditable (pos : int) (astInfo : ASTInfo.t) : ASTInfo.t =
  let pos = getPrevEditablePos pos astInfo in
  astInfo
  |> recordAction ~pos "moveToPrevEditable"
  |> setPosition ~resetUD:true pos


let rec getPrevBlank (pos : int) (astInfo : ASTInfo.t) : T.tokenInfo option =
  astInfo.tokenInfos
  |> List.filter ~f:(fun ti -> T.isBlank ti.token && ti.endPos <= pos)
  |> List.last
  |> Option.orElseLazy (fun () ->
         let lastPos =
           List.last astInfo.tokenInfos
           |> Option.map ~f:(fun ti -> ti.endPos)
           |> Option.withDefault ~default:0
         in
         if pos = lastPos then None else getPrevBlank lastPos astInfo)


let getPrevBlankPos (pos : int) (astInfo : ASTInfo.t) : int =
  astInfo
  |> getPrevBlank pos
  |> Option.map ~f:(fun ti -> ti.startPos)
  |> Option.withDefault ~default:pos


let moveToPrevBlank (pos : int) (astInfo : ASTInfo.t) : ASTInfo.t =
  let pos = getPrevBlankPos pos astInfo in
  astInfo
  |> recordAction ~pos "moveToPrevBlank"
  |> setPosition ~resetUD:true pos


let doLeft ~(pos : int) (ti : T.tokenInfo) (astInfo : ASTInfo.t) : ASTInfo.t =
  let astInfo = recordAction ~pos "doLeft" astInfo in
  if T.isAtom ti.token
  then moveToStart ti astInfo
  else moveOneLeft (min pos ti.endPos) astInfo


let selectAll ~(pos : int) (astInfo : ASTInfo.t) : ASTInfo.t =
  let lastPos =
    astInfo.tokenInfos |> List.last |> function Some l -> l.endPos | None -> 0
  in
  astInfo
  |> ASTInfo.modifyState ~f:(fun s ->
         {s with newPos = lastPos; oldPos = pos; selectionStart = Some 0})


let doRight
    ~(pos : int)
    ~(next : T.tokenInfo option)
    (ti : T.tokenInfo)
    (astInfo : ASTInfo.t) : ASTInfo.t =
  let astInfo = recordAction ~pos "doRight" astInfo in
  if T.isAtom ti.token
  then
    match next with
    | None ->
        moveToAfter ti astInfo
    | Some nInfo ->
        moveToStart nInfo astInfo
  else
    match next with
    | Some n when pos + 1 >= ti.endPos ->
        moveToStart n astInfo
    | _ ->
        (* When we're in whitespace, current is the next non-whitespace. So we
         * don't want to use pos, we want to use the startPos of current. *)
        let startingPos = max pos (ti.startPos - 1) in
        moveOneRight startingPos astInfo


let doUp ~(pos : int) (astInfo : ASTInfo.t) : ASTInfo.t =
  let astInfo = recordAction ~pos "doUp" astInfo in
  let {row; col} = gridFor ~pos astInfo.tokenInfos in
  let col =
    match astInfo.state.upDownCol with None -> col | Some savedCol -> savedCol
  in
  if row = 0
  then moveTo 0 astInfo
  else
    let pos = adjustedPosFor ~row:(row - 1) ~col astInfo.tokenInfos in
    astInfo
    |> ASTInfo.modifyState ~f:(fun s -> {s with upDownCol = Some col})
    |> moveTo pos


let doDown ~(pos : int) (astInfo : ASTInfo.t) : ASTInfo.t =
  let astInfo = recordAction ~pos "doDown" astInfo in
  let {row; col} = gridFor ~pos astInfo.tokenInfos in
  let col =
    match astInfo.state.upDownCol with None -> col | Some savedCol -> savedCol
  in
  let pos = adjustedPosFor ~row:(row + 1) ~col astInfo.tokenInfos in
  astInfo
  |> ASTInfo.modifyState ~f:(fun s -> {s with upDownCol = Some col})
  |> moveTo pos


(******************************)
(* Movement with CaretTarget  *)
(******************************)

(* posFromCaretTarget returns the position in the token stream corresponding to
   the passed caretTarget within the passed ast. We expect to succeed in finding
   the target. If we cannot, we `recover` and return the current caret pos
   as a fallback.

   This is useful for determining the precise position to which the caret should
   jump after a transformation. *)
let posFromCaretTarget (ct : caretTarget) (astInfo : ASTInfo.t) : int =
  (* Essentially we're using List.findMap to map a function that
   * matches across astref,token combinations (exhaustively matching astref but not token)
   * to determine the corresponding caretPos.
   *
   * This is purposefully verbose, as we want to ensure we have an exhaustive
   * match. Please do not use '_' in any of the astRef match conditions or
   * refactor in any way that removes the exhaustive matching of the astRefs.
   *
   * NB: These were somewhat hastily added and are very possibly incorrect.
   * Please fix.
   *)

  (* posForTi is the most common way of going from a single token info to a caretPos.
    It only really makes sense for situations where there is a 1:1 correspondence
    between an ASTRef and a token. It does not make sense for ASTRefs that scan across
    multiple tokens (eg Multiline Strings) *)
  let posForTi ti : int option = Some (ti.startPos + min ct.offset ti.length) in
  let clampedPosForTi ti pos : int option =
    Some (ti.startPos + max 0 (min pos ti.length))
  in
  (* targetAndTokenInfoToMaybeCaretPos takes a caretTarget and tokenInfo and produces
     the corresponding token-stream-global caretPos within the token stream,
     or None if the passed token isn't one we care about. The function will be used below
     as part of a List.findMap
   *)
  let targetAndTokenInfoToMaybeCaretPos ((ct, ti) : caretTarget * T.tokenInfo) :
      int option =
    match (ct.astRef, ti.token) with
    | ARBinOp id, TBinOp (id', _, _)
    | ARBlank id, (TBlank (id', _) | TPlaceholder {blankID = id'; _})
    | ARBool id, (TTrue (id', _) | TFalse (id', _))
    | ARConstructor id, TConstructorName (id', _)
    | ARFieldAccess (id, FAPFieldname), TFieldName (id', _, _, _)
    | ARFieldAccess (id, FAPFieldOp), TFieldOp (id', _, _)
    | ARIf (id, IPIfKeyword), TIfKeyword (id', _)
    | ARIf (id, IPThenKeyword), TIfThenKeyword (id', _)
    | ARIf (id, IPElseKeyword), TIfElseKeyword (id', _)
    | ARInteger id, TInteger (id', _, _)
    | ARLet (id, LPKeyword), TLetKeyword (id', _, _)
    | ARLet (id, LPVarName), TLetVarName (id', _, _, _)
    | ARLet (id, LPAssignment), TLetAssignment (id', _, _)
    | ARList (id, LPOpen), TListOpen (id', _)
    | ARList (id, LPClose), TListClose (id', _)
    | ARMatch (id, MPKeyword), TMatchKeyword id'
    | ARNull id, TNullToken (id', _)
    | ARPartial id, TPartial (id', _, _)
    | ARPartial id, TFieldPartial (id', _, _, _, _)
    | ARRightPartial id, TRightPartial (id', _, _)
    | ARLeftPartial id, TLeftPartial (id', _, _)
    | ARRecord (id, RPOpen), TRecordOpen (id', _)
    | ARRecord (id, RPClose), TRecordClose (id', _)
    | ARVariable id, TVariable (id', _, _)
    | ARLambda (id, LBPSymbol), TLambdaSymbol (id', _)
    | ARLambda (id, LBPArrow), TLambdaArrow (id', _)
    | ARPattern (id, PPVariable), TPatternVariable (_, id', _, _)
    | ARPattern (id, PPConstructor), TPatternConstructorName (_, id', _, _)
    | ARPattern (id, PPInteger), TPatternInteger (_, id', _, _)
    | ( ARPattern (id, PPBool)
      , (TPatternTrue (_, id', _) | TPatternFalse (_, id', _)) )
    | ARPattern (id, PPBlank), TPatternBlank (_, id', _)
    | ARPattern (id, PPNull), TPatternNullToken (_, id', _)
    | ARFlag (id, FPWhenKeyword), TFlagWhenKeyword id'
    | ARFlag (id, FPEnabledKeyword), TFlagEnabledKeyword id'
      when id = id' ->
        posForTi ti
    | ARList (id, LPComma idx), TListComma (id', idx')
    | ( ARMatch (id, MPBranchArrow idx)
      , TMatchBranchArrow {matchID = id'; index = idx'; _} )
    | ARPipe (id, idx), TPipe (id', idx', _, _)
    | ( ARRecord (id, RPFieldname idx)
      , TRecordFieldname {recordID = id'; index = idx'; _} )
    | ARRecord (id, RPFieldSep idx), TRecordSep (id', idx', _)
    | ARLambda (id, LBPVarName idx), TLambdaVar (id', _, idx', _, _)
    | ARLambda (id, LBPComma idx), TLambdaComma (id', idx', _)
      when id = id' && idx = idx' ->
        posForTi ti
    (*
     * Floats
     *)
    | ARPattern (id, PPFloat FPPoint), TPatternFloatPoint (_, id', _)
    | ARPattern (id, PPFloat FPWhole), TPatternFloatWhole (_, id', _, _)
    | ARFloat (id, FPPoint), TFloatPoint (id', _)
    | ARFloat (id, FPWhole), TFloatWhole (id', _, _)
      when id = id' ->
        posForTi ti
    | ARPattern (id, PPFloat FPWhole), TPatternFloatPoint (_, id', _)
    | ARFloat (id, FPWhole), TFloatPoint (id', _)
      when id = id' ->
        (* This accounts for situations like `|.45`, where the float doesn't have a whole part but
           we're still targeting it (perhaps due to deletion).
           Because the 'findMap' below scans from left to right and we try to match the whole first,
           we can still find positions like `1|2.54` *)
        Some ti.startPos
    | ARPattern (id, PPFloat FPFractional), TPatternFloatPoint (_, id', _)
    | ARFloat (id, FPFractional), TFloatPoint (id', _)
      when id = id' && ct.offset = 0 ->
        (* This accounts for situations like `12.|`, where the float doesn't have a decimal part but
           we're still targeting it (perhaps due to deletion). *)
        Some ti.endPos
    | ( ARPattern (id, PPFloat FPFractional)
      , TPatternFloatFractional (_, id', _, _) )
    | ARFloat (id, FPFractional), TFloatFractional (id', _, _)
      when id = id' ->
        posForTi ti
    (*
     * Function calls
     *)
    | ARFnCall id, TFnName (id', partialName, displayName, _, _) when id = id'
      ->
        let dispLen = String.length displayName in
        if ct.offset > dispLen && String.length partialName > dispLen
        then (* A version token exists and we must be there instead *)
          None
        else (* Within current token *)
          clampedPosForTi ti ct.offset
    | ARFnCall id, TFnVersion (id', _, _, backendFnName) when id = id' ->
        let nameWithoutVersion = FluidUtil.fnDisplayName backendFnName in
        clampedPosForTi ti (ct.offset - String.length nameWithoutVersion)
    (*
    * Single-line Strings
    *)
    | ARString (id, SPOpenQuote), TString (id', _, _)
    | ARPattern (id, PPString SPOpenQuote), TPatternString {patternID = id'; _}
      when id = id' ->
        clampedPosForTi ti ct.offset
    (*
    * Multi-line Strings
    *)
    | ARString (id, SPOpenQuote), tok ->
      ( match tok with
      | TStringMLStart (id', str, _, _) when id = id' ->
          let len = String.length str + 1 (* to account for open quote *) in
          if ct.offset > len
          then (* Must be in a later token *)
            None
          else (* Within current token *)
            posForTi ti
      | TStringMLMiddle (id', str, startOffsetIntoString, _) when id = id' ->
          let len = String.length str in
          let offsetInStr =
            ct.offset - 1
            (* to account for open quote in the start *)
          in
          let endOffset = startOffsetIntoString + len in
          if offsetInStr > endOffset
          then (* Must be in later token *)
            None
          else
            (* Within current token *)
            clampedPosForTi ti (offsetInStr - startOffsetIntoString)
      | TStringMLEnd (id', _, startOffsetIntoString, _) when id = id' ->
          (* Must be in this token because it's the last token in the string *)
          let offsetInStr =
            ct.offset - 1
            (* to account for open quote in the start *)
          in
          clampedPosForTi ti (offsetInStr - startOffsetIntoString)
      | _ ->
          None )
    (*
    * Exhaustiveness satisfaction for astRefs
    *)
    | ARBinOp _, _
    | ARBlank _, _
    | ARBool _, _
    | ARConstructor _, _
    | ARFieldAccess (_, FAPFieldname), _
    | ARFieldAccess (_, FAPFieldOp), _
    | ARFloat (_, FPWhole), _
    | ARFloat (_, FPPoint), _
    | ARFloat (_, FPFractional), _
    | ARFnCall _, _
    | ARIf (_, IPIfKeyword), _
    | ARIf (_, IPThenKeyword), _
    | ARIf (_, IPElseKeyword), _
    | ARInteger _, _
    | ARLet (_, LPKeyword), _
    | ARLet (_, LPVarName), _
    | ARLet (_, LPAssignment), _
    | ARList (_, LPOpen), _
    | ARList (_, LPClose), _
    | ARList (_, LPComma _), _
    | ARMatch (_, MPKeyword), _
    | ARMatch (_, MPBranchArrow _), _
    | ARNull _, _
    | ARPartial _, _
    | ARRightPartial _, _
    | ARLeftPartial _, _
    | ARPipe (_, _), _
    | ARRecord (_, RPOpen), _
    | ARRecord (_, RPClose), _
    | ARRecord (_, RPFieldname _), _
    | ARRecord (_, RPFieldSep _), _
    | ARVariable _, _
    | ARLambda (_, LBPSymbol), _
    | ARLambda (_, LBPArrow), _
    | ARLambda (_, LBPVarName _), _
    | ARLambda (_, LBPComma _), _
    | ARPattern (_, PPVariable), _
    | ARPattern (_, PPConstructor), _
    | ARPattern (_, PPInteger), _
    | ARPattern (_, PPBool), _
    | ARPattern (_, PPFloat FPPoint), _
    | ARPattern (_, PPFloat FPWhole), _
    | ARPattern (_, PPFloat FPFractional), _
    | ARPattern (_, PPBlank), _
    | ARPattern (_, PPNull), _
    | ARPattern (_, PPString SPOpenQuote), _
    | ARFlag (_, FPWhenKeyword), _
    | ARFlag (_, FPEnabledKeyword), _ ->
        None
    (* Invalid *)
    | ARInvalid, _ ->
        None
  in
  match
    astInfo.tokenInfos
    |> List.findMap ~f:(fun ti -> targetAndTokenInfoToMaybeCaretPos (ct, ti))
  with
  | Some newPos ->
      newPos
  | None ->
      (*
        NOTE: This is very useful for fixing issues in dev, but much too large for Rollbar:
        (Debug.loG ((show_caretTarget ct)^(show_fluidExpr ast)^(Printer.eToStructure ~incluID.toStrings:true ast)) ());
      *)
      recover
        "We expected to find the given caretTarget in the token stream but couldn't."
        ~debug:(show_caretTarget ct)
        astInfo.state.newPos


(** moveToCaretTarget returns a modified fluidState with newPos set to reflect
    the caretTarget. *)
let moveToCaretTarget (ct : caretTarget) (astInfo : ASTInfo.t) =
  { astInfo with
    state = {astInfo.state with newPos = posFromCaretTarget ct astInfo} }


(** caretTargetFromTokenInfo returns Some caretTarget corresponding to
  * the given top-level-global caret `pos`, with the precondition that
  * the pos is within the passed tokenInfo `ti`.
  * There are a few tokens that have no corresponding caretTarget.
  * In such cases, we return None instead.

  * We attempt to ensure that a single caret target uniquely
  * identifies each pos.  *)
let caretTargetFromTokenInfo (pos : int) (ti : T.tokenInfo) : caretTarget option
    =
  let offset = pos - ti.startPos in
  match ti.token with
  | TString (id, _, _) | TStringMLStart (id, _, _, _) ->
      Some (CT.forARStringOpenQuote id offset)
  | TStringMLMiddle (id, _, startOffset, _)
  | TStringMLEnd (id, _, startOffset, _) ->
      Some (CT.forARStringText id (startOffset + pos - ti.startPos))
  | TInteger (id, _, _) ->
      Some {astRef = ARInteger id; offset}
  | TBlank (id, _) | TPlaceholder {blankID = id; _} ->
      Some {astRef = ARBlank id; offset}
  | TTrue (id, _) | TFalse (id, _) ->
      Some {astRef = ARBool id; offset}
  | TNullToken (id, _) ->
      Some {astRef = ARNull id; offset}
  | TFloatWhole (id, _, _) ->
      Some {astRef = ARFloat (id, FPWhole); offset}
  | TFloatPoint (id, _) ->
      Some {astRef = ARFloat (id, FPPoint); offset}
  | TFloatFractional (id, _, _) ->
      Some {astRef = ARFloat (id, FPFractional); offset}
  | TPartial (id, _, _) ->
      Some {astRef = ARPartial id; offset}
  | TFieldPartial (id, _, _, _, _) ->
      Some {astRef = ARPartial id; offset}
  | TRightPartial (id, _, _) ->
      Some {astRef = ARRightPartial id; offset}
  | TLeftPartial (id, _, _) ->
      Some {astRef = ARLeftPartial id; offset}
  | TLetKeyword (id, _, _) ->
      Some {astRef = ARLet (id, LPKeyword); offset}
  | TLetVarName (id, _, _, _) ->
      Some {astRef = ARLet (id, LPVarName); offset}
  | TLetAssignment (id, _, _) ->
      Some {astRef = ARLet (id, LPAssignment); offset}
  | TIfKeyword (id, _) ->
      Some {astRef = ARIf (id, IPIfKeyword); offset}
  | TIfThenKeyword (id, _) ->
      Some {astRef = ARIf (id, IPThenKeyword); offset}
  | TIfElseKeyword (id, _) ->
      Some {astRef = ARIf (id, IPElseKeyword); offset}
  | TBinOp (id, _, _) ->
      Some {astRef = ARBinOp id; offset}
  | TFieldName (id, _, _, _) ->
      Some {astRef = ARFieldAccess (id, FAPFieldname); offset}
  | TFieldOp (id, _, _) ->
      Some {astRef = ARFieldAccess (id, FAPFieldOp); offset}
  | TVariable (id, _, _) ->
      Some {astRef = ARVariable id; offset}
  | TFnName (id, _, _, _, _) ->
      Some {astRef = ARFnCall id; offset}
  | TFnVersion (id, _, versionName, backendFnName) ->
      (* TODO: This is very brittle and should probably be moved into a function responsible
         for grabbing the appropriate bits of functions *)
      Some
        { astRef = ARFnCall id
        ; offset =
            offset + String.length backendFnName - String.length versionName - 1
        }
  | TLambdaComma (id, idx, _) ->
      Some {astRef = ARLambda (id, LBPComma idx); offset}
  | TLambdaArrow (id, _) ->
      Some {astRef = ARLambda (id, LBPArrow); offset}
  | TLambdaSymbol (id, _) ->
      Some {astRef = ARLambda (id, LBPSymbol); offset}
  | TLambdaVar (id, _, idx, _, _) ->
      Some {astRef = ARLambda (id, LBPVarName idx); offset}
  | TListOpen (id, _) ->
      Some {astRef = ARList (id, LPOpen); offset}
  | TListClose (id, _) ->
      Some {astRef = ARList (id, LPClose); offset}
  | TListComma (id, idx) ->
      Some {astRef = ARList (id, LPComma idx); offset}
  | TPipe (id, idx, _, _) ->
      Some {astRef = ARPipe (id, idx); offset}
  | TRecordOpen (id, _) ->
      Some {astRef = ARRecord (id, RPOpen); offset}
  | TRecordFieldname {recordID = id; index = idx; _} ->
      Some {astRef = ARRecord (id, RPFieldname idx); offset}
  | TRecordSep (id, idx, _) ->
      Some {astRef = ARRecord (id, RPFieldSep idx); offset}
  | TRecordClose (id, _) ->
      Some {astRef = ARRecord (id, RPClose); offset}
  | TMatchKeyword id ->
      Some {astRef = ARMatch (id, MPKeyword); offset}
  | TMatchBranchArrow {matchID = id; index = idx; _} ->
      Some {astRef = ARMatch (id, MPBranchArrow idx); offset}
  | TPatternVariable (_, id, _, _) ->
      Some {astRef = ARPattern (id, PPVariable); offset}
  | TPatternConstructorName (_, id, _, _) ->
      Some {astRef = ARPattern (id, PPConstructor); offset}
  | TPatternInteger (_, id, _, _) ->
      Some {astRef = ARPattern (id, PPInteger); offset}
  | TPatternString {patternID = id; _} ->
      Some (CT.forPPStringOpenQuote id offset)
  | TPatternTrue (_, id, _) | TPatternFalse (_, id, _) ->
      Some {astRef = ARPattern (id, PPBool); offset}
  | TPatternNullToken (_, id, _) ->
      Some {astRef = ARPattern (id, PPNull); offset}
  | TPatternFloatWhole (_, id, _, _) ->
      Some {astRef = ARPattern (id, PPFloat FPWhole); offset}
  | TPatternFloatPoint (_, id, _) ->
      Some {astRef = ARPattern (id, PPFloat FPPoint); offset}
  | TPatternFloatFractional (_, id, _, _) ->
      Some {astRef = ARPattern (id, PPFloat FPFractional); offset}
  | TPatternBlank (_, id, _) ->
      Some {astRef = ARPattern (id, PPBlank); offset}
  | TConstructorName (id, _) ->
      Some {astRef = ARConstructor id; offset}
  | TFlagWhenKeyword id ->
      Some {astRef = ARFlag (id, FPWhenKeyword); offset}
  | TFlagEnabledKeyword id ->
      Some {astRef = ARFlag (id, FPEnabledKeyword); offset}
  (*
    These have no valid caretTarget because they are not
    strictly part of the AST.
   *)
  | TPartialGhost _
  | TNewline _
  | TSep _
  | TIndent _
  | TParenOpen _
  | TParenClose _ ->
      None


let caretTargetForNextNonWhitespaceToken ~pos (tokens : tokenInfos) :
    caretTarget option =
  let rec getNextWS tokens =
    match tokens with
    | [] ->
        None
    | ti :: rest ->
      ( match ti.token with
      | TSep _ | TNewline _ | TIndent _ ->
          getNextWS rest
      | _ ->
          if pos > ti.startPos
          then getNextWS rest
          else caretTargetFromTokenInfo ti.startPos ti )
  in
  getNextWS tokens


(** moveToAstRef returns a modified fluidState with newPos set to reflect
    the targeted astRef.

    If given, offset is the offset of the caretTarget, in characters. Defaults
    to 0, or the beginning of the targeted expression. *)
let moveToAstRef ?(offset = 0) (astRef : astRef) (astInfo : ASTInfo.t) :
    ASTInfo.t =
  moveToCaretTarget {astRef; offset} astInfo


(** [caretTargetForEndOfExpr' expr] produces a caretTarget corresponding
 * to the very end of the expr. The concept of "very end" is related to an
 * understanding of the tokenization of the expr, even though this function
 * doesn't explicitly depend on any tokenization functions. *)
let rec caretTargetForEndOfExpr' : fluidExpr -> caretTarget = function
  | EVariable (id, str) ->
      {astRef = ARVariable id; offset = String.length str}
  | EFieldAccess (id, _, fieldName) ->
      { astRef = ARFieldAccess (id, FAPFieldname)
      ; offset = String.length fieldName }
  | EInteger (id, valueStr) ->
      {astRef = ARInteger id; offset = String.length valueStr}
  | EBool (id, true) ->
      {astRef = ARBool id; offset = String.length "true"}
  | EBool (id, false) ->
      {astRef = ARBool id; offset = String.length "false"}
  | EString (id, str) ->
      CT.forARStringCloseQuote id 1 str
  | EFloat (id, _, decimalStr) ->
      {astRef = ARFloat (id, FPFractional); offset = String.length decimalStr}
  | ENull id ->
      {astRef = ARNull id; offset = String.length "null"}
  | EBlank id ->
      {astRef = ARBlank id; offset = 0}
  | ELet (_, _, _, bodyExpr) ->
      caretTargetForEndOfExpr' bodyExpr
  | EIf (_, _, _, elseExpr) ->
      caretTargetForEndOfExpr' elseExpr
  | EBinOp (_, _, _, rhsExpr, _) ->
      caretTargetForEndOfExpr' rhsExpr
  | ELambda (_, _, bodyExpr) ->
      caretTargetForEndOfExpr' bodyExpr
  | EFnCall (id, fnName, argExprs, _) ->
      (* Caret targets don't make sense for EPipeTargets, so we
       * return a caret target for the end of the last fn argument
       * that isn't an EPipeTarget, or the end of the extended
       * function name, if there are no non-EPipeTargets. *)
      argExprs
      |> List.reverse
      |> List.find ~f:(fun e ->
             match e with E.EPipeTarget _ -> false | _ -> true)
      |> Option.map ~f:(fun lastNonPipeTarget ->
             caretTargetForEndOfExpr' lastNonPipeTarget)
      |> Option.withDefault
           ~default:
             { astRef = ARFnCall id
             ; offset =
                 fnName |> FluidUtil.fnDisplayNameWithVersion |> String.length
             }
  | EPartial (_, _, EBinOp (_, _, _, rhsExpr, _)) ->
      (* We need this so that (for example) when we backspace a binop containing a binop within a partial,
       * we can keep hitting backspace to delete the whole thing. This isn't (currently) needed for
       * other types of partials because deleting non-binop partials deletes their args,
       * whereas deleting binop partials merges and hoists the args. *)
      caretTargetForEndOfExpr' rhsExpr
  | EPartial (id, str, _) ->
      (* Intentionally using the thing that was typed; not the existing expr *)
      {astRef = ARPartial id; offset = String.length str}
  | ERightPartial (id, str, _) ->
      (* Intentionally using the thing that was typed; not the existing expr *)
      {astRef = ARRightPartial id; offset = String.length str}
  | ELeftPartial (id, str, _) ->
      (* Intentionally using the thing that was typed; not the existing expr *)
      {astRef = ARLeftPartial id; offset = String.length str}
  | EList (id, _) ->
      {astRef = ARList (id, LPClose); offset = 1 (* End of the close ] *)}
  | ERecord (id, _) ->
      {astRef = ARRecord (id, RPClose); offset = 1 (* End of the close } *)}
  | EPipe (id, pipeExprs) ->
    ( match List.last pipeExprs with
    | Some lastExpr ->
        caretTargetForEndOfExpr' lastExpr
    | None ->
        {astRef = ARPipe (id, 0); offset = String.length "|>"} )
  | EMatch (_, matchedExpr, matchItems) ->
    ( match List.last matchItems with
    | Some (_, branchBody) ->
        caretTargetForEndOfExpr' branchBody
    | None ->
        caretTargetForEndOfExpr' matchedExpr )
  | EConstructor (id, name, containedExprs) ->
    ( match List.last containedExprs with
    | Some lastExpr ->
        caretTargetForEndOfExpr' lastExpr
    | None ->
        {astRef = ARConstructor id; offset = String.length name} )
  | (EFeatureFlag (_, _, _, _, _) | EPipeTarget _) as expr ->
      recover
        "we don't yet support caretTargetForEndOfExpr' for this"
        ~debug:(show_fluidExpr expr)
        {astRef = ARInvalid; offset = 0}


(* [caretTargetForEndOfExpr id ast] produces a caretTarget corresponding
 * to the "very end" of the expr identified by id within the [ast].
 * The concept of "very end" depends on caretTargetForEndOfExpr'.
 *)
let caretTargetForEndOfExpr (astPartId : ID.t) (ast : FluidAST.t) : caretTarget
    =
  match FluidAST.find astPartId ast with
  | Some expr ->
      caretTargetForEndOfExpr' expr
  | None ->
      recover
        "caretTargetForEndOfExpr got an id outside of the AST"
        ~debug:astPartId
        {astRef = ARInvalid; offset = 0}


(* [caretTargetForStartOfExpr' expr] produces a caretTarget corresponding
 * to the very beginning of the [expr]. The concept of "very beginning" is related to an
 * understanding of the tokenization of the expr, even though this function
 * doesn't explicitly depend on any tokenization functions. *)
let rec caretTargetForStartOfExpr' : fluidExpr -> caretTarget = function
  | EInteger (id, _) ->
      {astRef = ARInteger id; offset = 0}
  | EBool (id, _) ->
      {astRef = ARBool id; offset = 0}
  | EString (id, _) ->
      CT.forARStringOpenQuote id 0
  | EFloat (id, _, _) ->
      {astRef = ARFloat (id, FPWhole); offset = 0}
  | ENull id ->
      {astRef = ARNull id; offset = 0}
  | EBlank id ->
      {astRef = ARBlank id; offset = 0}
  | ELet (id, _, _, _) ->
      {astRef = ARLet (id, LPKeyword); offset = 0}
  | EIf (id, _, _, _) ->
      {astRef = ARIf (id, IPIfKeyword); offset = 0}
  | EMatch (id, _, _) ->
      {astRef = ARMatch (id, MPKeyword); offset = 0}
  | EBinOp (_, _, lhsExpr, _, _) ->
      caretTargetForStartOfExpr' lhsExpr
  | EFnCall (id, _, _, _) ->
      {astRef = ARFnCall id; offset = 0}
  | ELambda (id, _, _) ->
      {astRef = ARLambda (id, LBPSymbol); offset = 0}
  | EFieldAccess (_, expr, _) ->
      caretTargetForStartOfExpr' expr
  | EVariable (id, _) ->
      {astRef = ARVariable id; offset = 0}
  | EPartial (id, _, _) ->
      {astRef = ARPartial id; offset = 0}
  | ERightPartial (id, _, _) ->
      {astRef = ARRightPartial id; offset = 0}
  | ELeftPartial (id, _, _) ->
      {astRef = ARLeftPartial id; offset = 0}
  | EList (id, _) ->
      {astRef = ARList (id, LPOpen); offset = 0}
  | ERecord (id, _) ->
      {astRef = ARRecord (id, RPOpen); offset = 0}
  | EPipe (id, exprChain) ->
      List.getAt ~index:0 exprChain
      |> Option.map ~f:(fun expr -> caretTargetForStartOfExpr' expr)
      |> recoverOpt
           "caretTargetForStartOfExpr' - EPipe"
           ~default:{astRef = ARPipe (id, 0); offset = 0}
  | EConstructor (id, _, _) ->
      {astRef = ARConstructor id; offset = 0}
  | (EFeatureFlag _ | EPipeTarget _) as expr ->
      recover
        "unhandled expr in caretTargetForStartOfExpr'"
        ~debug:(show_fluidExpr expr)
        {astRef = ARInvalid; offset = 0}


(* [caretTargetForStartOfExpr id ast] produces a caretTarget corresponding
 * to the "very beginning" of the expr identified by [id] within the [ast].
 * The concept of "very beginning" depends on caretTargetForStartOfExpr'.
 *)
let caretTargetForStartOfExpr (astPartId : ID.t) (ast : FluidAST.t) :
    caretTarget =
  match FluidAST.find astPartId ast with
  | Some expr ->
      caretTargetForStartOfExpr' expr
  | None ->
      recover
        "caretTargetForStartOfExpr got an id outside of the AST"
        ~debug:astPartId
        {astRef = ARInvalid; offset = 0}


(* caretTargetForStartOfPattern returns a caretTarget representing caret
   placement at the very start of the expression in `pattern` *)
let caretTargetForStartOfPattern (pattern : fluidPattern) : caretTarget =
  match pattern with
  | FPVariable (_, id, _) ->
      {astRef = ARPattern (id, PPVariable); offset = 0}
  | FPConstructor (_, id, _, _) ->
      {astRef = ARPattern (id, PPConstructor); offset = 0}
  | FPInteger (_, id, _) ->
      {astRef = ARPattern (id, PPInteger); offset = 0}
  | FPBool (_, id, _) ->
      {astRef = ARPattern (id, PPBool); offset = 0}
  | FPString {patternID = id; _} ->
      CT.forPPStringOpenQuote id 0
  | FPFloat (_, id, _, _) ->
      {astRef = ARPattern (id, PPFloat FPWhole); offset = 0}
  | FPNull (_, id) ->
      {astRef = ARPattern (id, PPNull); offset = 0}
  | FPBlank (_, id) ->
      {astRef = ARPattern (id, PPBlank); offset = 0}


(* caretTargetForEndOfPattern returns a caretTarget representing caret
 * placement at the very end of the expression in `pattern`.
 *
 * The concept of "very end" is related to an understanding of the
 * tokenization of the ast, even though this function doesn't explicitly depend
 * on any tokenization functions. *)
let rec caretTargetForEndOfPattern (pattern : fluidPattern) : caretTarget =
  match pattern with
  | FPVariable (_, id, varName) ->
      {astRef = ARPattern (id, PPVariable); offset = String.length varName}
  | FPConstructor (_, id, name, containedPatterns) ->
    ( match List.last containedPatterns with
    | Some lastPattern ->
        caretTargetForEndOfPattern lastPattern
    | None ->
        {astRef = ARPattern (id, PPConstructor); offset = String.length name} )
  | FPInteger (_, id, valueStr) ->
      {astRef = ARPattern (id, PPInteger); offset = String.length valueStr}
  | FPBool (_, id, true) ->
      {astRef = ARPattern (id, PPBool); offset = String.length "true"}
  | FPBool (_, id, false) ->
      {astRef = ARPattern (id, PPBool); offset = String.length "false"}
  | FPString {patternID = id; str; _} ->
      CT.forPPStringCloseQuote id 1 str (* end of close quote *)
  | FPFloat (_, id, _, frac) ->
      { astRef = ARPattern (id, PPFloat FPFractional)
      ; offset = String.length frac }
  | FPNull (_, id) ->
      {astRef = ARPattern (id, PPNull); offset = String.length "null"}
  | FPBlank (_, id) ->
      (* Consider changing this from 3 to 0 if we don't want blanks to have two spots *)
      {astRef = ARPattern (id, PPBlank); offset = 3}


(* caretTargetForBeginningOfMatchBranch returns a caretTarget representing caret
 * placement at the very start of the match branch identified by `matchID` and `index`
 * within the `ast`.
 * It is an error to pass an id of a non-match or an index outside the match.
 *
 * "very start" is based on the definition of caretTargetForStartOfPattern
 *)
let caretTargetForBeginningOfMatchBranch
    (matchID : ID.t) (index : int) (ast : FluidAST.t) : caretTarget =
  let maybeTarget =
    match FluidAST.find matchID ast with
    | Some (EMatch (_, _, branches)) ->
        branches
        |> List.getAt ~index
        |> Option.map ~f:(fun (pattern, _) ->
               caretTargetForStartOfPattern pattern)
    | _ ->
        None
  in
  maybeTarget
  |> recoverOpt
       "caretTargetForBeginningOfMatchBranch got an invalid id/idx"
       ~debug:(matchID, index)
       ~default:{astRef = ARInvalid; offset = 0}


(* caretTargetForEndOfMatchPattern returns a caretTarget representing caret
 * placement at the end of the match pattern in the branch identified by `matchID` and `index`
 * within the `ast`.
 * It is an error to pass an id of a non-match or an index outside the match.
 *
 * "end" is based on the definition of caretTargetForEndOfPattern
 *)
let caretTargetForEndOfMatchPattern
    (ast : FluidAST.t) (matchID : ID.t) (index : int) : caretTarget =
  let maybeTarget =
    match FluidAST.find matchID ast with
    | Some (EMatch (_, _, branches)) ->
        branches
        |> List.getAt ~index
        |> Option.map ~f:(fun (pattern, _) ->
               caretTargetForEndOfPattern pattern)
    | _ ->
        None
  in
  maybeTarget
  |> recoverOpt
       "caretTargetForEndOfMatchPattern got an invalid id/index"
       ~debug:(matchID, index)
       ~default:{astRef = ARInvalid; offset = 0}


(* ---------------- *)
(* Patterns *)
(* ---------------- *)

let recursePattern ~(f : fluidPattern -> fluidPattern) (pat : fluidPattern) :
    fluidPattern =
  match pat with
  | FPInteger _
  | FPBlank _
  | FPString _
  | FPVariable _
  | FPBool _
  | FPNull _
  | FPFloat _ ->
      pat
  | FPConstructor (id, nameID, name, pats) ->
      FPConstructor (id, nameID, name, List.map ~f pats)


let updatePattern
    ~(f : fluidPattern -> fluidPattern)
    (matchID : ID.t)
    (patID : ID.t)
    (ast : FluidAST.t) : FluidAST.t =
  FluidAST.update matchID ast ~f:(fun m ->
      match m with
      | EMatch (matchID, expr, pairs) ->
          let rec run p =
            if patID = P.toID p then f p else recursePattern ~f:run p
          in
          let newPairs =
            List.map pairs ~f:(fun (pat, expr) -> (run pat, expr))
          in
          EMatch (matchID, expr, newPairs)
      | _ ->
          m)


let replacePattern
    ~(newPat : fluidPattern) (matchID : ID.t) (patID : ID.t) (ast : FluidAST.t)
    : FluidAST.t =
  updatePattern matchID patID ast ~f:(fun _ -> newPat)


(** addMatchPatternAt adds a new match row (FPBlank, EBlank) into the EMatch
    with `matchId` at `idx`.

    Returns a new ast and fluidState with the action recorded. *)
let addMatchPatternAt (matchId : ID.t) (idx : int) (astInfo : ASTInfo.t) :
    ASTInfo.t =
  let action =
    Printf.sprintf "addMatchPatternAt(id=%s idx=%d)" (ID.toString matchId) idx
  in
  let astInfo = recordAction action astInfo in
  let ast =
    FluidAST.update matchId astInfo.ast ~f:(function
        | EMatch (_, cond, rows) ->
            let newVal = (P.FPBlank (matchId, gid ()), E.newB ()) in
            let newRows = List.insertAt rows ~index:idx ~value:newVal in
            EMatch (matchId, cond, newRows)
        | e ->
            recover "expected to find EMatch to update" ~debug:e e)
  in
  astInfo |> ASTInfo.setAST ast


(* ---------------- *)
(* Blanks *)
(* ---------------- *)

(* [insBlankOrPlaceholderHelper' ins]
 * shouldn't be called directly, only via
 * maybeInsertInBlankExpr or insertInPlaceholderExpr.
 *
 * It encodes the shared behavior of inserting text to
 * blanks or placeholders, which are identical
 * except for when creating lambdas.
 *)
let insBlankOrPlaceholderHelper' (ins : string) : (E.t * caretTarget) option =
  if ins = " " || ins = ","
  then None
  else if ins = "\\"
  then
    recover
      "insBlankOrPlaceholderHelper' - call insertInBlankExpr or insertInPlaceholderExpr instead"
      None
  else
    Some
      (let newID = gid () in
       if ins = "\""
       then (E.EString (newID, ""), CT.forARStringOpenQuote newID 1)
       else if ins = "["
       then (E.EList (newID, []), {astRef = ARList (newID, LPOpen); offset = 1})
       else if ins = "{"
       then
         (E.ERecord (newID, []), {astRef = ARRecord (newID, RPOpen); offset = 1})
       else if Util.isNumber ins
       then
         let intStr = ins |> Util.coerceStringTo63BitInt in
         ( E.EInteger (newID, intStr)
         , {astRef = ARInteger newID; offset = String.length intStr} )
       else
         ( E.EPartial (newID, ins, EBlank (gid ()))
         , {astRef = ARPartial newID; offset = String.length ins} ))


(* [maybeInsertInBlankExpr ins]
 * produces Some (newExpr, newCaretTarget) tuple that should be
 * used to replace a blank when inserting the text [ins], or
 * None if the text shouldn't replace the blank.
 *)
let maybeInsertInBlankExpr (ins : string) : (E.t * caretTarget) option =
  if ins = "\\"
  then
    let newID = gid () in
    Some
      ( E.ELambda (newID, [(gid (), "")], EBlank (gid ()))
      , {astRef = ARLambda (newID, LBPVarName 0); offset = 0} )
  else insBlankOrPlaceholderHelper' ins


(* [insertInBlankExpr ins]
 * produces the (newExpr, newCaretTarget) tuple that should be
 * used to replace a blank when inserting the text [ins].
 *)
let insertInBlankExpr (ins : string) : E.t * caretTarget =
  maybeInsertInBlankExpr ins
  |> Option.withDefault
       ~default:
         (let newID = gid () in
          (E.EBlank newID, {astRef = ARBlank newID; offset = 0}))


(* [insertInPlaceholderExpr ~fnID ~placeholder ~ins ast functions]
 * produces the (newExpr, newCaretTarget) tuple that should be
 * used to replace a placeholder when inserting the text [ins],
 * given a list of [functions] that might contain data about the
 * containing function with [fnID] in [ast].
 *
 * Placeholders are almost the same as blanks but have special behavior
 * in conjunction with lambdas.
 *)
let insertInPlaceholderExpr
    ~(fnID : ID.t)
    ~(placeholder : placeholder)
    ~(ins : string)
    (ast : FluidAST.t)
    (props : props) : E.t * caretTarget =
  let newID = gid () in
  let lambdaArgs () =
    let fnname =
      match FluidAST.find fnID ast with
      | Some (E.EFnCall (_, name, _, _)) ->
          Some name
      | _ ->
          None
    in
    fnname
    |> Option.andThen ~f:(fun name -> Functions.find name props.functions)
    |> Option.andThen ~f:(fun fn ->
           List.find
             ~f:(fun {paramName; _} -> paramName = placeholder.name)
             fn.fnParameters)
    |> Option.map ~f:(fun p -> p.paramBlock_args)
    |> Option.withDefault ~default:[""]
    |> List.map ~f:(fun str -> (gid (), str))
  in
  let newExpr, newTarget =
    if ins = "\\"
    then
      ( E.ELambda (newID, lambdaArgs (), EBlank (gid ()))
      , (* TODO: if lambdaArgs is a populated list, place caret at the end *)
        {astRef = ARLambda (newID, LBPSymbol); offset = 1} )
    else
      insBlankOrPlaceholderHelper' ins
      (* Just replace with a new blank -- we were creating eg a new list item *)
      |> Option.withDefault
           ~default:(E.EBlank newID, {astRef = ARBlank newID; offset = 0})
  in
  (newExpr, newTarget)


(* -------------------- *)
(* Strings *)
(* -------------------- *)
let maybeCommitStringPartial
    (pos : int) (ti : T.tokenInfo) (astInfo : ASTInfo.t) : ASTInfo.t =
  let id = T.tid ti.token in
  (* Handle moving from a partial back to an EString *)
  let valid_escape_chars_alist =
    (* We use this alist for two things: knowing what chars are permitted
     * after a \, and knowing what to replace them with as we go from a
     * display string to the real thing *)
    [("n", "\n"); ("t", "\t"); ("\\", "\\")]
  in
  let valid_escape_chars = valid_escape_chars_alist |> List.map ~f:fst in
  let invalid_escapes_in_string (str : string) : string list =
    let captures =
      (* Capture any single character following a '\'. Escaping is
       * terrible here. *)
      (* takes a unit arg so we create a new re value every time we run -
       * the re value contains state *)
      (* Non-capturing group of even number (inc'l 0) of slashes handles
       * '\\\o' - recognizes that the first pair is a valid sequence
       * ('\\'), and the second is not ('\o') *)
      let re () = [%re "/(?:\\\\\\\\)*\\\\(.)/g"] in
      let rec matches (acc : Js.Re.result list) (re : Js.Re.t) :
          Js.Re.result list =
        match Regex.matches ~re str with
        | None ->
            acc
        | Some r ->
            matches (r :: acc) re
      in
      matches [] (re ())
      |> List.map ~f:Js.Re.captures
      |> List.filterMap ~f:(function
             | [|_whole_match; capture|] ->
                 Some capture
             | _ ->
                 None)
      |> List.filterMap ~f:Js.Nullable.toOption
    in
    captures
    |> List.filter ~f:(fun c -> not (List.member ~value:c valid_escape_chars))
  in
  let origExpr = FluidAST.find id astInfo.ast in
  let processStr (str : string) : string =
    valid_escape_chars_alist
    |> List.foldl ~init:str ~f:(fun (from, repl) acc ->
           (* workaround for how "\\" gets escaped *)
           let from = if from == "\\" then "\\\\" else from in
           Regex.replace ~re:(Regex.regex ("\\\\" ^ from)) ~repl acc)
  in
  let newAST =
    FluidAST.update
      ~failIfMissing:false
      ~f:(function
        | EPartial (_, str, EString _) as origExpr ->
            let processedStr = processStr str in
            let invalid_escapes = invalid_escapes_in_string str in
            if not (List.isEmpty invalid_escapes)
            then origExpr (* no-op *)
            else EString (id, processedStr)
        | origExpr ->
            origExpr (* no-op *))
      id
      astInfo.ast
  in
  ( match origExpr with
  | Some (EPartial (_, str, EString _)) ->
      let invalid_escapes = invalid_escapes_in_string str in
      if invalid_escapes <> [] then None (* no-op *) else Some str
  | _ ->
      None (* no-op *) )
  |> Option.map ~f:(fun oldStr ->
         let oldOffset = pos - ti.startPos in
         (* We might have shortened the string when we processed its
          * escapes - but only the ones to the left of the cursor would
          * move the cursor *)
         let oldlhs, _ = String.splitAt ~index:oldOffset oldStr in
         let newlhs = processStr oldlhs in
         let newOffset =
           oldOffset + (String.length oldlhs - String.length newlhs)
         in
         let astRef =
           match FluidAST.find id newAST with
           | Some (EString _) ->
               ARString (id, SPOpenQuote)
           | Some (EPartial _) ->
               ARPartial id
           | Some expr ->
               recover
                 "need an ASTRef match for "
                 ~debug:(show_fluidExpr expr)
                 (ARPartial id)
           | _ ->
               recover "no expr found for ID" ~debug:id (ARPartial id)
         in
         let astInfo = ASTInfo.setAST newAST astInfo in
         moveToAstRef ~offset:(newOffset + 1) astRef astInfo)
  (* If origExpr wasn't an EPartial (_, _, EString _), then we didn't
   * change the AST in the updateExpr call, so leave the newState as it
   * was *)
  |> Option.withDefault ~default:astInfo


let startEscapingString (pos : int) (ti : T.tokenInfo) (astInfo : ASTInfo.t) :
    ASTInfo.t =
  (* I think this is correct but depends on how we 'render' strings - that
   * is, it is correct because we display '"', which bumps pos by 1. *)
  let offset = getStringIndex ti pos in
  let id = T.tid ti.token in
  astInfo.ast
  |> FluidAST.update id ~f:(function
         | EString (_, str) as old_expr ->
             let new_str =
               String.splitAt ~index:offset str
               |> (fun (lhs, rhs) -> (lhs, rhs))
               |> fun (lhs, rhs) -> lhs ^ "\\" ^ rhs
             in
             EPartial (id, new_str, old_expr)
         | e ->
             e (* TODO can't happen *))
  |> fun ast ->
  ASTInfo.setAST ast astInfo |> moveToAstRef ~offset:(offset + 1) (ARPartial id)


(* ---------------- *)
(* Fields *)
(* ---------------- *)

(* [exprToFieldAccess id ~partialID ~fieldID] wraps the expression with `id` in
 * the `ast` with a partial-wrapped field access where the partial has partialID
 * and the field access has fieldID. It produces a (newASt, caretTarget) where
 * the caretTarget represents the end of the partial. *)
let exprToFieldAccess
    (id : ID.t) ~(partialID : ID.t) ~(fieldID : ID.t) (ast : FluidAST.t) :
    FluidAST.t * caretTarget =
  let newAST =
    FluidAST.update id ast ~f:(fun e ->
        EPartial (partialID, "", EFieldAccess (fieldID, e, "")))
  in
  (newAST, {astRef = ARPartial partialID; offset = 0})


(* ---------------- *)
(* Lambdas *)
(* ---------------- *)

let insertLambdaVar
    ~(index : int) ~(name : string) (id : ID.t) (ast : FluidAST.t) : FluidAST.t
    =
  FluidAST.update id ast ~f:(fun e ->
      match e with
      | ELambda (id, vars, expr) ->
          let value = (gid (), name) in
          ELambda (id, List.insertAt ~index ~value vars, expr)
      | _ ->
          recover "not a list in insertLambdaVar" ~debug:e e)


(* ---------------- *)
(* Lets *)
(* ---------------- *)

(** makeIntoLetBody takes the `id` of an expression, which will be made into the
    body of a new ELet.

    Returns a new ast, fluidState, and the id of the newly inserted ELet, which
    may be useful for doing caret placement. *)
let makeIntoLetBody (id : ID.t) (astInfo : ASTInfo.t) : ASTInfo.t * ID.t =
  let astInfo =
    recordAction (Printf.sprintf "makeIntoLetBody(%s)" (ID.toString id)) astInfo
  in
  let lid = gid () in
  let ast =
    FluidAST.update id astInfo.ast ~f:(fun expr ->
        ELet (lid, "", E.newB (), expr))
  in
  (astInfo |> ASTInfo.setAST ast, lid)


(* ---------------- *)
(* Records *)
(* ---------------- *)

(* Add a row to the record *)
let addRecordRowAt ?(letter = "") (index : int) (id : ID.t) (ast : FluidAST.t) :
    FluidAST.t =
  FluidAST.update id ast ~f:(fun e ->
      match e with
      | ERecord (id, fields) ->
          ERecord (id, List.insertAt ~index ~value:(letter, E.newB ()) fields)
      | _ ->
          recover "Not a record in addRecordRowAt" ~debug:e e)


let addRecordRowToBack (id : ID.t) (ast : FluidAST.t) : FluidAST.t =
  FluidAST.update id ast ~f:(fun e ->
      match e with
      | ERecord (id, fields) ->
          ERecord (id, fields @ [("", E.newB ())])
      | _ ->
          recover "Not a record in addRecordRowToTheBack" ~debug:e e)


(* recordFieldAtIndex gets the field for the record in the ast with recordID at index,
   or None if the record has no field with that index *)
let recordFieldAtIndex (recordID : ID.t) (index : int) (ast : FluidExpression.t)
    : (string * fluidExpr) option =
  E.find recordID ast
  |> Option.andThen ~f:(fun expr ->
         match expr with E.ERecord (_, fields) -> Some fields | _ -> None)
  |> Option.andThen ~f:(fun fields -> List.getAt ~index fields)


(* recordExprIdAtIndex gets the id of the field value for the record in the ast
   with recordID at index, or None if the record has no field with that index  *)
let recordExprIdAtIndex
    (recordID : ID.t) (index : int) (ast : FluidExpression.t) : ID.t option =
  match recordFieldAtIndex recordID index ast with
  | Some (_, fluidExpr) ->
      Some (E.toID fluidExpr)
  | _ ->
      None


(* [mergeExprs e1 e2] "merges" the given exprs [e1] and [e2] into a single expr
 * and returns that merged expr along with a caret target corresponding to the
 * "middle" of the merge.
 *
 * An example of where this is useful is when deleting a binary operator.
 *   Given 12 + 34, deleting the + results in the EInteger 1234.
 *)
let rec mergeExprs (e1 : fluidExpr) (e2 : fluidExpr) : fluidExpr * caretTarget =
  match (e1, e2) with
  | EPipeTarget _, e2 ->
      (e2, caretTargetForStartOfExpr' e2)
  | _, EBinOp (id, op, lhs, rhs, rail) ->
      (* Example: 1 , (2+3) -> (1|2+3) *)
      let merged, target = mergeExprs e1 lhs in
      (EBinOp (id, op, merged, rhs, rail), target)
  | e1, EBlank _ ->
      (e1, caretTargetForEndOfExpr' e1)
  | EBlank _, e2 ->
      (e2, caretTargetForStartOfExpr' e2)
  | EInteger (id, i1), EInteger (_, i2) ->
      ( EInteger (id, Util.coerceStringTo63BitInt (i1 ^ i2))
      , {astRef = ARInteger id; offset = String.length i1} )
  | EString (id, s1), EString (_, s2) ->
      (EString (id, s1 ^ s2), CT.forARStringText id (String.length s1))
  | e1, _e2 ->
      (* TODO(JULIAN): consider preserving e2 as well, by (for example) creating a partial. *)
      (* recover "mergeExprs can't handle this" ~debug:(show_fluidExpr e1, show_fluidExpr e2) (e1, caretTargetForEndOfExpr' e1) *)
      (e1, caretTargetForEndOfExpr' e1)


let replacePartialWithArguments
    (props : props) ~(newExpr : E.t) (id : ID.t) (ast : FluidAST.t) :
    FluidAST.t * caretTarget =
  let open FluidExpression in
  let getFunctionParams fnname count varExprs =
    List.map (List.range 0 count) ~f:(fun index ->
        props.functions
        |> Functions.find fnname
        |> Option.andThen ~f:(fun fn -> List.getAt ~index fn.fnParameters)
        |> Option.map ~f:(fun p ->
               ( p.paramName
               , Runtime.tipe2str p.paramTipe
               , List.getAt ~index varExprs
                 |> Option.withDefault ~default:(EBlank (gid ()))
               , index )))
  in
  let rec wrapWithLets ~expr vars =
    match vars with
    (* don't wrap parameter who's value is a blank i.e. not set *)
    | [] | (_, _, EBlank _, _) :: _ ->
        expr
    (* don't wrap parameter that's set to a variable *)
    | (_, _, EVariable _, _) :: _ ->
        expr
    | (name, _, rhs, _) :: rest ->
        ELet (gid (), name, rhs, wrapWithLets ~expr rest)
  in
  let getArgs expr =
    match expr with
    | EFnCall (_, _, exprs, _) | EConstructor (_, _, exprs) ->
        exprs
    | EBinOp (_, _, lhs, rhs, _) ->
        [lhs; rhs]
    | _ ->
        recover "impossible" ~debug:expr []
  in
  let chooseSter ~(oldName : string) ~(oldExpr : E.t) (newAllowed : sendToRail)
      =
    (* decides whether the new function is on the rails. Note that are checking
     * if we should prefer the old setting. *)
    let oldSter =
      match oldExpr with
      | EFnCall (_, _, _, ster) | EBinOp (_, _, _, _, ster) ->
          ster
      | _ ->
          NoRail
    in
    let oldAllowed =
      props.functions
      |> Functions.find oldName
      |> Option.map ~f:(fun fn ->
             if List.member ~value:fn.fnReturnTipe Runtime.errorRailTypes
             then Rail
             else NoRail)
      |> Option.withDefault ~default:NoRail
    in
    (* The new function should be on the error rail if it was on the error rail
     * and the new function allows it, or if it wasn't on the error rail, but
     * the old function didn't allow it and the new one does *)
    if newAllowed = Rail && (oldSter = Rail || oldAllowed = NoRail)
    then Rail
    else NoRail
  in
  let isAligned p1 p2 =
    match (p1, p2) with
    | Some (name, tipe, _, _), Some (name', tipe', _, _) ->
        name = name' && tipe = tipe'
    | _, _ ->
        false
  in
  let ctForExpr (expr : fluidExpr) : caretTarget =
    match expr with
    | EBinOp (_id, _opName, lhs, _, _) ->
        caretTargetForStartOfExpr' lhs
    | EFnCall (id, fnName, argExprs, _ster) ->
        argExprs
        |> List.find ~f:(function EPipeTarget _ -> false | _ -> true)
        |> Option.map ~f:(fun arg -> caretTargetForStartOfExpr' arg)
        |> Option.withDefault
             ~default:
               { astRef = ARFnCall id
               ; offset = fnName |> FluidUtil.ghostPartialName |> String.length
               }
    | EConstructor (id, cName, argExprs) ->
        argExprs
        |> List.find ~f:(function EPipeTarget _ -> false | _ -> true)
        |> Option.map ~f:(fun arg -> caretTargetForStartOfExpr' arg)
        |> Option.withDefault
             ~default:{astRef = ARConstructor id; offset = String.length cName}
    | ELet (id, _, _, _) ->
        {astRef = ARLet (id, LPVarName); offset = 0}
    | EIf (_, condExpr, _, _) ->
        caretTargetForStartOfExpr' condExpr
    | EMatch (_, mExpr, _) ->
        caretTargetForStartOfExpr' mExpr
    | expr ->
        caretTargetForEndOfExpr' expr
  in
  let mkExprAndTarget (expr : fluidExpr) : fluidExpr * caretTarget =
    (expr, ctForExpr expr)
  in
  FluidAST.find id ast
  |> Option.map ~f:(function
         (* preserve partials with arguments *)
         | EPartial (_, _, (EFnCall (_, oldName, _, _) as oldExpr))
         | EPartial (_, _, (EBinOp (_, oldName, _, _, _) as oldExpr))
         | EPartial (_, _, (EConstructor (_, oldName, _) as oldExpr)) ->
             let existingExprs = getArgs oldExpr in
             let fetchParams newName placeholderExprs =
               let count =
                 max (List.length existingExprs) (List.length placeholderExprs)
               in
               let newParams =
                 getFunctionParams newName count placeholderExprs
               in
               let oldParams = getFunctionParams oldName count existingExprs in
               let matchedParams, mismatchedParams =
                 List.partition oldParams ~f:(fun p ->
                     List.any newParams ~f:(isAligned p))
                 |> Tuple2.mapAll ~f:Option.values
               in
               let newParams =
                 List.foldl
                   matchedParams
                   ~init:placeholderExprs
                   ~f:(fun (_, _, expr, index) exprs ->
                     List.updateAt ~index ~f:(fun _ -> expr) exprs)
               in
               (newParams, mismatchedParams)
             in
             ( match newExpr with
             | EBinOp (id, newName, lhs, rhs, newSter) ->
                 let ster = chooseSter ~oldName ~oldExpr newSter in
                 let newParams, mismatchedParams =
                   fetchParams newName [lhs; rhs]
                 in
                 let newExpr =
                   match newParams with
                   | [newLHS; newRHS] ->
                       EBinOp (id, newName, newLHS, newRHS, ster)
                   | _ ->
                       recover
                         "wrong number of arguments"
                         ~debug:newParams
                         (EBinOp (id, newName, E.newB (), E.newB (), ster))
                 in
                 (wrapWithLets ~expr:newExpr mismatchedParams, ctForExpr newExpr)
             | EFnCall (id, newName, newExprs, newSter) ->
                 let ster = chooseSter ~oldName ~oldExpr newSter in
                 let newParams, mismatchedParams =
                   fetchParams newName newExprs
                 in
                 let newExpr = EFnCall (id, newName, newParams, ster) in
                 (wrapWithLets ~expr:newExpr mismatchedParams, ctForExpr newExpr)
             | EConstructor _ ->
                 let oldParams =
                   existingExprs
                   |> List.indexedMap ~f:(fun i p ->
                          (* create ugly automatic variable name *)
                          let name = "var_" ^ string_of_int (DUtil.random ()) in
                          (name, Runtime.tipe2str TAny, p, i))
                 in
                 (wrapWithLets ~expr:newExpr oldParams, ctForExpr newExpr)
             | newExpr ->
                 mkExprAndTarget newExpr )
         | _ ->
             mkExprAndTarget newExpr)
  |> Option.map ~f:(fun (newExpr, target) ->
         (FluidAST.replace id ~replacement:newExpr ast, target))
  |> recoverOpt
       "replacePartialWithArguments"
       ~default:(ast, {astRef = ARInvalid; offset = 0})


(* ---------------- *)
(* Partials *)
(* ---------------- *)

let rec extractSubexprFromPartial (expr : E.t) : E.t =
  match expr with
  | EPartial (_, _, subExpr) | ERightPartial (_, _, subExpr) ->
      extractSubexprFromPartial subExpr
  | _ ->
      expr


(* ---------------- *)
(* Pipes *)
(* ---------------- *)

(* Used for piping and wrapping line in let. For both we are often at the last
 * argument of a function call. We want to perform the operation on the entire
 * expression on the last line, not just the expression present in the token at
 * the end of the line. This function helps us find the whole expression that
 * we would want to perform it on.
 *)
let rec findAppropriateParentToWrap
    (oldExpr : FluidExpression.t) (ast : FluidAST.t) : FluidExpression.t option
    =
  let child = oldExpr in
  let parent = FluidAST.findParent (E.toID oldExpr) ast in
  match parent with
  | Some parent ->
    ( match parent with
    | EInteger _
    | EBlank _
    | EString _
    | EVariable _
    | EBool _
    | ENull _
    | EPipeTarget _
    | EFloat _ ->
        recover "these cant be parents" ~debug:parent None
    (* If the parent is some sort of "resetting", then we probably meant the child *)
    | ELet _
    | EIf _
    | EMatch _
    | ERecord _
    | ELambda _
    (* Not sure what to do here, probably nothing fancy *)
    | EFeatureFlag _ ->
        Some child
    | EPipe _ ->
        Some parent
    (* These are the expressions we're trying to skip. They are "sub-line" expressions. *)
    | EBinOp _ | EFnCall _ | EList _ | EConstructor _ | EFieldAccess _ ->
        findAppropriateParentToWrap parent ast
    (* These are wrappers of the current expr. *)
    | EPartial _ | ERightPartial _ | ELeftPartial _ ->
        findAppropriateParentToWrap parent ast )
  | None ->
      (* If we get to the root *)
      Some child


(** createPipe makes the expression with `id` the target of a new EPipe.

    If the ~findParent flag is passed, an "appropriate" parent of the
    expression is found as the pipe target. See findAppropriatePipingParent for
    details. If the flag is not passed, the pipe target is the expression as
    given.

    Returns a new ast, fluidState, and the id of the EBlank created as the
    first pipe expression (if the pipe was successfully added).
    *)
let createPipe ~(findParent : bool) (id : ID.t) (astInfo : ASTInfo.t) :
    ASTInfo.t * ID.t option =
  let action =
    Printf.sprintf "createPipe(id=%s findParent=%B)" (ID.toString id) findParent
  in
  let astInfo = recordAction action astInfo in
  let exprToReplace =
    FluidAST.find id astInfo.ast
    |> Option.andThen ~f:(fun e ->
           if findParent
           then findAppropriateParentToWrap e astInfo.ast
           else Some e)
    |> Option.map ~f:extractSubexprFromPartial
  in
  match exprToReplace with
  | None ->
      (astInfo, None)
  | Some expr ->
      let blankId = gid () in
      let replacement = E.EPipe (gid (), [expr; EBlank blankId]) in
      let ast = FluidAST.replace (E.toID expr) astInfo.ast ~replacement in
      (astInfo |> ASTInfo.setAST ast, Some blankId)


(** addPipeExprAt adds a new EBlank into the EPipe with `pipeId` at `idx`.

    Returns a new ast, fluidState with the action recorded, and the id of the
    newly inserted EBlank, which may be useful for doing caret placement. *)
let addPipeExprAt (pipeId : ID.t) (idx : int) (astInfo : ASTInfo.t) :
    ASTInfo.t * ID.t =
  let open FluidExpression in
  let action =
    Printf.sprintf "addPipeExprAt(id=%s idx=%d)" (ID.toString pipeId) idx
  in
  let astInfo = recordAction action astInfo in
  let bid = gid () in
  let ast =
    FluidAST.update pipeId astInfo.ast ~f:(function
        | EPipe (_, exprs) ->
            let exprs = List.insertAt exprs ~index:idx ~value:(EBlank bid) in
            EPipe (pipeId, exprs)
        | e ->
            recover "expected to find EPipe to update" ~debug:e e)
  in
  (ASTInfo.setAST ast astInfo, bid)


(* ---------------- *)
(* Lists *)
(* ---------------- *)

let insertInList ~(index : int) ~(newExpr : E.t) (id : ID.t) (ast : FluidAST.t)
    : FluidAST.t =
  FluidAST.update id ast ~f:(fun e ->
      match e with
      | EList (id, exprs) ->
          EList (id, List.insertAt ~index ~value:newExpr exprs)
      | _ ->
          recover "not a list in insertInList" ~debug:e e)


(* -------------------- *)
(* Autocomplete *)
(* -------------------- *)

let acToExpr (entry : Types.fluidAutocompleteItem) : (E.t * caretTarget) option
    =
  let open FluidExpression in
  let mkBlank () : E.t * caretTarget =
    let bID = gid () in
    (EBlank bID, {astRef = ARBlank bID; offset = 0})
  in
  match entry with
  | FACFunction fn ->
      let count = List.length fn.fnParameters in
      let r =
        if List.member ~value:fn.fnReturnTipe Runtime.errorRailTypes
        then Rail
        else NoRail
      in
      let args = List.initialize count (fun _ -> EBlank (gid ())) in
      if fn.fnInfix
      then
        match args with
        | [lhs; rhs] ->
            Some
              ( EBinOp (gid (), fn.fnName, lhs, rhs, r)
              , caretTargetForStartOfExpr' rhs )
        | _ ->
            recover "BinOp doesn't have 2 args" ~debug:args None
      else
        (* functions with arguments should place the caret into the first argument
         * while functions without should place it just after the function name
         * List::head |_list_ [vs] List::empty| *)
        let fID = gid () in
        let target =
          args
          |> List.find ~f:(function EPipeTarget _ -> false | _ -> true)
          |> Option.map ~f:(fun arg -> caretTargetForStartOfExpr' arg)
          |> Option.withDefault
               ~default:
                 { astRef = ARFnCall fID
                 ; offset = fn.fnName |> FluidUtil.partialName |> String.length
                 }
        in
        Some (EFnCall (fID, fn.fnName, args, r), target)
  | FACKeyword KLet ->
      let b, target = mkBlank () in
      Some (ELet (gid (), "", b, E.newB ()), target)
  | FACKeyword KIf ->
      let b, target = mkBlank () in
      Some (EIf (gid (), b, E.newB (), E.newB ()), target)
  | FACKeyword KLambda ->
      let lID = gid () in
      Some
        ( ELambda (lID, [(gid (), "")], E.newB ())
        , {astRef = ARLambda (lID, LBPVarName 0); offset = 0} )
  | FACKeyword KMatch ->
      let matchID = gid () in
      let b, target = mkBlank () in
      Some
        (EMatch (matchID, b, [(FPBlank (matchID, gid ()), E.newB ())]), target)
  | FACKeyword KPipe ->
      let b, target = mkBlank () in
      Some (EPipe (gid (), [b; E.newB ()]), target)
  | FACVariable (name, _) ->
      let vID = gid () in
      Some
        ( EVariable (vID, name)
        , {astRef = ARVariable vID; offset = String.length name} )
  | FACLiteral "true" ->
      let bID = gid () in
      Some
        (EBool (bID, true), {astRef = ARBool bID; offset = String.length "true"})
  | FACLiteral "false" ->
      let bID = gid () in
      Some
        ( EBool (bID, false)
        , {astRef = ARBool bID; offset = String.length "false"} )
  | FACLiteral "null" ->
      let nID = gid () in
      Some (ENull nID, {astRef = ARNull nID; offset = String.length "null"})
  | FACConstructorName (name, argCount) ->
      let args = List.initialize argCount (fun _ -> EBlank (gid ())) in
      let expr = EConstructor (gid (), name, args) in
      Some (expr, caretTargetForEndOfExpr' expr)
  | FACField fieldname ->
      let fID = gid () in
      Some
        ( EFieldAccess (fID, E.newB (), fieldname)
        , { astRef = ARFieldAccess (fID, FAPFieldname)
          ; offset = String.length fieldname } )
  | FACLiteral _ ->
      recover "invalid literal in autocomplete" ~debug:entry None
  | FACPattern _ ->
      (* This only works for exprs *)
      None
  | FACCreateFunction _ ->
      (* This should be handled elsewhere *)
      recover "invalid call to FACCreateFunction" None


let acToPattern (entry : Types.fluidAutocompleteItem) :
    (fluidPattern * caretTarget) option =
  let selectedPat : P.t option =
    match entry with
    | FACPattern p ->
      ( match p with
      | FPAConstructor (mID, patID, var, pats) ->
          Some (FPConstructor (mID, patID, var, pats))
      | FPAVariable (mID, patID, var) ->
          Some (FPVariable (mID, patID, var))
      | FPABool (mID, patID, var) ->
          Some (FPBool (mID, patID, var))
      | FPANull (mID, patID) ->
          Some (FPNull (mID, patID)) )
    | _ ->
        (* This only works for patterns *)
        None
  in
  selectedPat |> Option.map ~f:(fun p -> (p, caretTargetForEndOfPattern p))


let acToPatternOrExpr (entry : Types.fluidAutocompleteItem) :
    E.fluidPatOrExpr * caretTarget =
  acToPattern entry
  |> Option.map ~f:(fun (pat, target) -> (E.Pat pat, target))
  |> Option.orElseLazy (fun () ->
         acToExpr entry
         |> Option.map ~f:(fun (expr, target) -> (E.Expr expr, target)))
  |> recoverOpt
       "acToPatternOrExpr"
       ~debug:entry
       ~default:(E.Expr (E.newB ()), {astRef = ARInvalid; offset = 0})


let initAC (s : state) : state = {s with ac = AC.init}

let isAutocompleting (ti : T.tokenInfo) (s : state) : bool =
  T.isAutocompletable ti.token
  (* upDownCol should be None to prevent the autocomplete from opening when moving the cursor up and down *)
  && s.upDownCol = None
  && s.ac.index <> None
  && s.newPos <= ti.endPos
  && s.newPos >= ti.startPos


let acSetIndex' (i : int) (s : state) : state =
  let s = recordAction' "acSetIndex" s in
  {s with ac = {s.ac with index = Some i}; upDownCol = None}


let acSetIndex (i : int) (astInfo : ASTInfo.t) : ASTInfo.t =
  ASTInfo.modifyState ~f:(acSetIndex' i) astInfo


let acClear (astInfo : ASTInfo.t) : ASTInfo.t =
  astInfo
  |> recordAction "acClear"
  |> ASTInfo.modifyState ~f:(fun s -> {s with ac = {s.ac with index = None}})


let acMaybeShow (ti : T.tokenInfo) (astInfo : ASTInfo.t) : ASTInfo.t =
  astInfo
  |> recordAction "acShow"
  |> ASTInfo.modifyState ~f:(fun s ->
         if T.isAutocompletable ti.token && s.ac.index = None
         then {s with ac = {s.ac with index = Some 0}; upDownCol = None}
         else {s with ac = {s.ac with query = None}})


let acMoveUp (astInfo : ASTInfo.t) : ASTInfo.t =
  let index =
    match astInfo.state.ac.index with
    | None ->
        0
    | Some current ->
        max 0 (current - 1)
  in
  astInfo |> recordAction "acMoveUp" |> acSetIndex index


let acMoveDown (astInfo : ASTInfo.t) : ASTInfo.t =
  let index =
    match astInfo.state.ac.index with
    | None ->
        0
    | Some current ->
        min (current + 1) (AC.numCompletions astInfo.state.ac - 1)
  in
  astInfo |> recordAction "acMoveDown" |> acSetIndex index


(* Check to see if we should open autocomplete at new position *)
let updatePosAndAC (newPos : int) (astInfo : ASTInfo.t) : ASTInfo.t =
  (* Update newPos and reset upDownCol and reset AC *)
  let astInfo = setPosition ~resetUD:true newPos astInfo |> acClear in
  getToken' astInfo.tokenInfos astInfo.state
  |> Option.map ~f:(fun ti -> acMaybeShow ti astInfo)
  |> Option.withDefault ~default:astInfo


(* acMoveBasedOnKey produces a new state with the caret placed in a position that
   makes sense for the specific key that was pressed to confirm the autocomplete.

   It accepts:
   - the pressed key,
   - the caret position at which the autocompleted token begins,
   - an "offset" that corresponds to how many additional steps the caret should take to get
      from there to where the caret would end up with no special handling,
   - the state after the completion has been added to the ast
   - the ast after the completion has been added *)
let acMoveBasedOnKey
    (key : K.key) (currCaretTarget : caretTarget) (astInfo : ASTInfo.t) :
    ASTInfo.t =
  let caretTarget : caretTarget =
    match key with
    | K.Tab ->
        getNextBlank astInfo.state.newPos astInfo
        |> Option.andThen ~f:(fun nextBlankTi ->
               caretTargetFromTokenInfo nextBlankTi.startPos nextBlankTi)
        |> Option.withDefault ~default:currCaretTarget
    | K.ShiftTab ->
        getPrevBlank astInfo.state.newPos astInfo
        |> Option.andThen ~f:(fun prevBlankTi ->
               caretTargetFromTokenInfo prevBlankTi.startPos prevBlankTi)
        |> Option.withDefault ~default:currCaretTarget
    | K.Enter ->
        currCaretTarget
    | K.Space ->
        (* TODO: consider skipping over non-whitespace separators
          as well, such as the commas in a list:
          we currently do [aced|,___]
          but could do    [aced,|___]
        *)
        let startPos = posFromCaretTarget currCaretTarget astInfo in
        ( match getNeighbours ~pos:startPos astInfo.tokenInfos with
        | _, R (TNewline _, _), _ ->
            (* If we're on a newline, don't move forward *)
            currCaretTarget
        | _ ->
            caretTargetForNextNonWhitespaceToken
              ~pos:startPos
              astInfo.tokenInfos
            |> Option.withDefault ~default:currCaretTarget )
    | _ ->
        currCaretTarget
  in
  astInfo |> acClear |> moveToCaretTarget caretTarget


let updateFromACItem
    (entry : fluidAutocompleteItem)
    (ti : T.tokenInfo)
    (key : K.key)
    (astInfo : ASTInfo.t) : ASTInfo.t =
  let open FluidExpression in
  let id = T.tid ti.token in
  let newPatOrExpr, newTarget = acToPatternOrExpr entry in
  let ast = astInfo.ast in
  let props = astInfo.props in
  let oldExpr = FluidAST.find id ast in
  let parent = FluidAST.findParent id ast in
  let newAST, target =
    match (ti.token, oldExpr, parent, newPatOrExpr) with
    (* since patterns have no partial but commit as variables
     * automatically, allow intermediate variables to
     * be autocompletable to other expressions *)
    | ( (TPatternBlank (mID, pID, _) | TPatternVariable (mID, pID, _, _))
      , _
      , _
      , Pat newPat ) ->
        let newAST = replacePattern ~newPat mID pID ast in
        (newAST, newTarget)
    | ( (TPartial _ | TRightPartial _)
      , Some
          ((ERightPartial (_, _, subExpr) | EPartial (_, _, subExpr)) as oldExpr)
      , _
      , _ )
      when entry = FACKeyword KPipe ->
        (* The pipe operator is intended to be roughly "line-based", which
         * means tht instead of tying this to the smallest expression (which is
         * within the partial) we go back and figure out the "line", which is
         * to say the largest expression that doesn't break a line. *)
        let exprToReplace =
          findAppropriateParentToWrap oldExpr ast
          |> Option.map ~f:extractSubexprFromPartial
        in
        ( match exprToReplace with
        | None ->
            let blank = E.newB () in
            let replacement = EPipe (gid (), [subExpr; blank]) in
            ( FluidAST.replace (E.toID oldExpr) ast ~replacement
            , caretTargetForEndOfExpr' blank )
        | Some expr when expr = subExpr ->
            let blank = E.newB () in
            let replacement = EPipe (gid (), [subExpr; blank]) in
            ( FluidAST.replace (E.toID oldExpr) ast ~replacement
            , caretTargetForEndOfExpr' blank )
        | Some expr ->
            let blank = E.newB () in
            let expr = E.replace (E.toID oldExpr) expr ~replacement:subExpr in
            let replacement = EPipe (gid (), [expr; blank]) in
            ( FluidAST.replace (E.toID expr) ast ~replacement
            , caretTargetForEndOfExpr' blank ) )
    | ( TLeftPartial _
      , Some (ELeftPartial (pID, _, expr))
      , _
      , Expr (EIf (ifID, _, _, _)) ) ->
        (* when committing `if` in front of another expression, put the expr into the if condition *)
        let replacement = EIf (ifID, expr, E.newB (), E.newB ()) in
        let newAST = FluidAST.replace ~replacement pID ast in
        (newAST, caretTargetForStartOfExpr' expr)
    | ( TLeftPartial _
      , Some (ELeftPartial (pID, _, expr))
      , _
      , Expr (EMatch (mID, _, pats)) ) ->
        (* when committing `match` in front of another expression, put the expr into the match condition *)
        let replacement = EMatch (mID, expr, pats) in
        let newAST = FluidAST.replace ~replacement pID ast in
        (newAST, caretTargetForStartOfExpr' expr)
    | ( TLeftPartial _
      , Some (ELeftPartial (pID, _, expr))
      , _
      , Expr (ELet (letID, _, _, _)) ) ->
        (* when committing `let` in front of another expression, put the expr into the RHS *)
        let blank = E.newB () in
        let replacement = ELet (letID, "", expr, E.newB ()) in
        let newAST = FluidAST.replace ~replacement pID ast in
        (newAST, caretTargetForStartOfExpr' blank)
    | TPartial _, _, Some (EPipe _), Expr (EBinOp (bID, name, _, rhs, str)) ->
        let replacement = EBinOp (bID, name, EPipeTarget (gid ()), rhs, str) in
        let newAST = FluidAST.replace ~replacement id ast in
        (newAST, caretTargetForEndOfExpr' replacement)
    | TPartial _, Some oldExpr, Some (EPipe (_, firstExpr :: _)), Expr newExpr
      when oldExpr = firstExpr ->
        (* special case of the generic TPartial in EPipe case just below this:
          * when we are the first thing in the pipe, no pipe target required *)
        replacePartialWithArguments props ~newExpr id ast
    | ( TPartial _
      , Some _
      , Some (EPipe _)
      , Expr (EFnCall (fnID, name, _ :: args, str)) ) ->
        let newExpr = EFnCall (fnID, name, EPipeTarget (gid ()) :: args, str) in
        (* We can't use the newTarget because it might point to eg a blank
         * replaced with an argument *)
        replacePartialWithArguments props ~newExpr id ast
    | ( TPartial _
      , Some (EPartial (_, _, EBinOp (_, _, lhs, rhs, _)))
      , _
      , Expr (EBinOp (bID, name, _, _, str)) ) ->
        let replacement = EBinOp (bID, name, lhs, rhs, str) in
        let newAST = FluidAST.replace ~replacement id ast in
        (newAST, caretTargetForStartOfExpr' rhs)
    | TPartial _, _, _, Expr newExpr ->
        (* We can't use the newTarget because it might point to eg a blank
         * replaced with an argument *)
        replacePartialWithArguments props ~newExpr id ast
    | ( TRightPartial _
      , Some (ERightPartial (_, _, oldExpr))
      , _
      , Expr (EBinOp (bID, name, _, rhs, str)) ) ->
        let replacement = EBinOp (bID, name, oldExpr, rhs, str) in
        let newAST = FluidAST.replace ~replacement id ast in
        (newAST, caretTargetForStartOfExpr' rhs)
    | ( (TFieldName _ | TFieldPartial _ | TBlank _)
      , Some
          ( EFieldAccess (faID, expr, _)
          | EPartial (_, _, EFieldAccess (faID, expr, _)) )
      , _
      , Expr (EFieldAccess (_, _, newname)) ) ->
        let replacement = EFieldAccess (faID, expr, newname) in
        let newAST = FluidAST.replace ~replacement id ast in
        (newAST, caretTargetForEndOfExpr' replacement)
    | _, _, _, Expr newExpr ->
        let newAST = FluidAST.replace ~replacement:newExpr id ast in
        (newAST, newTarget)
    | _, _, _, Pat _ ->
        recover
          "updateFromACItem - unhandled pattern"
          ~debug:entry
          (ast, {astRef = ARInvalid; offset = 0})
  in
  astInfo
  |> ASTInfo.modifyState ~f:(fun s -> {s with ac = {s.ac with query = None}})
  |> ASTInfo.setAST newAST
  |> acMoveBasedOnKey key target


let acEnter (ti : T.tokenInfo) (key : K.key) (astInfo : ASTInfo.t) : ASTInfo.t =
  let astInfo = recordAction "acEnter" astInfo in
  match AC.highlighted astInfo.state.ac with
  | None ->
    ( match ti.token with
    | TPatternVariable _ ->
        moveToNextBlank astInfo.state.newPos astInfo
    | TFieldPartial (partialID, _fieldAccessID, anaID, fieldname, _) ->
        (* Accept fieldname, even if it's not in the autocomplete *)
        FluidAST.find anaID astInfo.ast
        |> Option.map ~f:(fun expr ->
               let replacement = E.EFieldAccess (gid (), expr, fieldname) in
               FluidAST.replace ~replacement partialID astInfo.ast)
        |> Option.map ~f:(fun ast -> ASTInfo.setAST ast astInfo)
        |> Option.withDefault ~default:astInfo
    | _ ->
        astInfo )
  | Some (FACCreateFunction _) ->
      recover "FACNewfunction should be dealt with outside fluid.ml" astInfo
  | Some entry ->
      updateFromACItem entry ti key astInfo


let acClick
    (entry : fluidAutocompleteItem) (ti : T.tokenInfo) (astInfo : ASTInfo.t) :
    ASTInfo.t =
  updateFromACItem entry ti K.Enter astInfo


(* If `newPos` is outside `ti`, and `ti` matches the current autocomplete entry
 * perfectly, then select and commit that autocomplete entry *)
let commitIfValid (newPos : int) (ti : T.tokenInfo) (astInfo : ASTInfo.t) :
    ASTInfo.t =
  let highlightedText =
    astInfo.state.ac |> AC.highlighted |> Option.map ~f:AC.asName
  in
  let isInside = newPos >= ti.startPos && newPos <= ti.endPos in
  (* TODO: if we can't move off because it's the start/end etc of the ast, we
   * may want to commit anyway. *)
  if (not isInside)
     && (Some (T.toText ti.token) = highlightedText || T.isFieldPartial ti.token)
  then acEnter ti K.Enter astInfo
  else astInfo


let acMaybeCommit (newPos : int) (astInfo : ASTInfo.t) : ASTInfo.t =
  match astInfo.state.ac.query with
  | Some (_, ti) ->
      commitIfValid newPos ti astInfo
  | None ->
      astInfo


(* Convert the expr ti into a FieldAccess, using the currently
 * selected Autocomplete value *)
let acStartField (ti : T.tokenInfo) (astInfo : ASTInfo.t) : ASTInfo.t =
  let astInfo = recordAction "acStartField" astInfo in
  match (AC.highlighted astInfo.state.ac, ti.token) with
  | Some (FACField _ as entry), TFieldName (faID, _, _, _)
  | Some (FACField _ as entry), TFieldPartial (_, faID, _, _, _) ->
      let astInfo = updateFromACItem entry ti K.Enter astInfo in
      let ast, target =
        exprToFieldAccess faID ~partialID:(gid ()) ~fieldID:(gid ()) astInfo.ast
      in
      astInfo |> ASTInfo.setAST ast |> moveToCaretTarget target |> acClear
  | Some entry, _ ->
      let replacement =
        match acToPatternOrExpr entry with
        | Expr newExpr, _ignoredTarget ->
            E.EPartial (gid (), "", EFieldAccess (gid (), newExpr, ""))
        | Pat _, _ ->
            recover "acStartField" (E.newB ())
      in
      astInfo
      |> ASTInfo.setAST
           (FluidAST.replace ~replacement (T.tid ti.token) astInfo.ast)
      |> moveToCaretTarget (caretTargetForEndOfExpr' replacement)
      |> acClear
  | _ ->
      astInfo


(* -------------------- *)
(* Code entering/interaction *)
(* -------------------- *)

type newPosition =
  | SamePlace
  | Exactly of int
  (* The hope is that we can migrate everything to
     AtTarget and then remove this entirely *)
  | AtTarget of caretTarget

let adjustPosForReflow
    (oldTI : T.tokenInfo)
    (oldPos : int)
    (adjustment : newPosition)
    (astInfo : ASTInfo.t) : int =
  (* Reflow refers to adjusting layout for to prevent overly long lines. Any
   * character change can cause that line to be too long (and so it will
   * reflow) or no longer too long (and so it will un-reflow).
   *
   * We need to find where the cursor should be in the new AST, given the old
   * position, the old token it was in, and the new AST. We do this by finding
   * the old token in the new token stream, and then doing the appropriate
   * adjustment. There are definitely places this won't work, but I haven't
   * found them yet. *)
  let newTI =
    List.find astInfo.tokenInfos ~f:(fun x -> T.matches oldTI.token x.token)
  in
  let diff =
    match newTI with Some newTI -> newTI.startPos - oldTI.startPos | None -> 0
  in
  let newPos = oldPos + diff in
  match (adjustment, newTI) with
  | SamePlace, _ ->
      newPos
  | Exactly pos, _ ->
      pos
  | AtTarget target, _ ->
      posFromCaretTarget target astInfo


let idOfASTRef (astRef : astRef) : ID.t option =
  match astRef with
  | ARInteger id
  | ARBool id
  | ARString (id, _)
  | ARFloat (id, _)
  | ARNull id
  | ARBlank id
  | ARLet (id, _)
  | ARIf (id, _)
  | ARBinOp id
  | ARFieldAccess (id, _)
  | ARVariable id
  | ARFnCall id
  | ARPartial id
  | ARRightPartial id
  | ARLeftPartial id
  | ARList (id, _)
  | ARRecord (id, _)
  | ARPipe (id, _)
  | ARConstructor id
  | ARMatch (id, _)
  | ARLambda (id, _)
  | ARPattern (id, _)
  | ARFlag (id, _) ->
      Some id
  | ARInvalid ->
      None


(** [itemsAtCurrAndNextIndex lst idx] produces Some tuple of the
 * item at the given [idx] and at [idx + 1]. If either of the
 * indices is not present in the list, it returns None.
 *)
let rec itemsAtCurrAndNextIndex (lst : 'a list) (idx : int) : ('a * 'a) option =
  match lst with
  | [] | [_] ->
      None
  | a :: (b :: _ as rest) ->
      if idx > 0
      then (itemsAtCurrAndNextIndex [@tailcall]) rest (idx - 1)
      else if idx = 0
      then Some (a, b)
      else None


(* [doExplicitBackspace [currCaretTarget] [ast]] produces the
 * (newAST, newPosition) tuple resulting from performing
 * a backspace-style deletion at [currCaretTarget] in the
 * [ast]. Note that newPosition will be either
 * AtTarget or SamePlace -- either the caret stays in the
 * same place, or it ends up at a specific location.
 *
 * WARNING: in some cases, we may produce caret targets with
 * offsets that are outside of the targetable range.
 * In such cases, we currently rely on the behavior of
 * posFromCaretTarget to clamp the offset.
 *
 * Note also that doExplicitBackspace expects to receive
 * only "real" caret targets (via caretTargetFromTokenInfo);
 * we don't handle certain 0-offset [currCaretTarget]s because
 * we expect to receive tokens to the left of the caret instead
 * of the 0th offset of the caretTarget of the token to the right.
 *
 * A hacky exception to this is Blanks -- there are a few circumstances
 * where we obtain a zero offset for blanks even though the blank is to the
 * right of the caret instead of the left. This is to account for
 * deleting rows in eg a match (see doBackspace in updateKey).
 * Ideally we wouldn't need these hacks.
 *)
let doExplicitBackspace (currCaretTarget : caretTarget) (ast : FluidAST.t) :
    FluidAST.t * newPosition =
  let open FluidExpression in
  let {astRef = currAstRef; offset = currOffset} = currCaretTarget in
  let currCTMinusOne = {astRef = currAstRef; offset = currOffset - 1} in
  let mutation : string -> string =
   fun str -> Util.removeCharAt str (currOffset - 1)
  in
  let mutationAt (str : string) ~(index : int) : string =
    Util.removeCharAt str index
  in
  let doExprBackspace (currAstRef : astRef) (currExpr : E.t) :
      (E.fluidPatOrExpr * caretTarget) option =
    let mkEBlank : unit -> (E.fluidPatOrExpr * caretTarget) option =
     fun () ->
      let bID = gid () in
      Some (Expr (EBlank bID), {astRef = ARBlank bID; offset = 0})
    in
    let mkPartialOrBlank (str : string) (e : E.t) :
        (E.fluidPatOrExpr * caretTarget) option =
      if str = ""
      then mkEBlank ()
      else
        let parID = gid () in
        Some
          ( Expr (EPartial (parID, str, e))
          , {astRef = ARPartial parID; offset = currOffset - 1} )
    in
    match (currAstRef, currExpr) with
    | ARInteger _, EInteger (id, intStr) ->
        let str = mutation intStr in
        if str = ""
        then mkEBlank ()
        else
          let coerced = Util.coerceStringTo63BitInt str in
          if coerced = intStr
          then None
          else Some (Expr (EInteger (id, coerced)), currCTMinusOne)
    | ARString (_, kind), EString (id, str) ->
        let strRelOffset = match kind with SPOpenQuote -> currOffset - 1 in
        if strRelOffset = 0 && str = ""
        then mkEBlank ()
        else
          let newStr = str |> mutationAt ~index:(strRelOffset - 1) in
          Some
            ( Expr (EString (id, newStr))
            , CT.forARStringOpenQuote id strRelOffset )
    | ARFloat (_, FPWhole), EFloat (id, whole, frac) ->
        Some (Expr (EFloat (id, mutation whole, frac)), currCTMinusOne)
    | ARFloat (_, FPPoint), EFloat (_, whole, frac) ->
        (* Todo: If the float only consists of a . and has no whole or frac,
          it should become a blank. Instead, it currently becomes a 0, which is weird. *)
        let i = Util.coerceStringTo63BitInt (whole ^ frac) in
        let iID = gid () in
        Some
          ( Expr (EInteger (iID, i))
          , {astRef = ARInteger iID; offset = String.length whole} )
    | ARFloat (_, FPFractional), EFloat (id, whole, frac) ->
        Some (Expr (EFloat (id, whole, mutation frac)), currCTMinusOne)
    | ARLet (_, LPVarName), ELet (id, oldName, value, body) ->
        let newName = mutation oldName in
        let newExpr =
          ELet (id, newName, value, E.renameVariableUses ~oldName ~newName body)
        in
        if newName = ""
        then Some (Expr newExpr, {astRef = currAstRef; offset = 0})
        else Some (Expr newExpr, currCTMinusOne)
    | ARLambda (_, LBPComma varAndSepIdx), ELambda (id, oldVars, oldExpr) ->
        itemsAtCurrAndNextIndex oldVars varAndSepIdx
        |> Option.map ~f:(fun ((_, keepVarName), (_, deleteVarName)) ->
               (* remove expression in front of sep, not behind it, hence + 1 *)
               let newVars = List.removeAt ~index:(varAndSepIdx + 1) oldVars in
               let newExpr = E.removeVariableUse deleteVarName oldExpr in
               Some
                 ( Expr (ELambda (id, newVars, newExpr))
                 , { astRef = ARLambda (id, LBPVarName varAndSepIdx)
                   ; offset = String.length keepVarName } ))
        |> recoverOpt
             "doExplicitBackspace - LPComma"
             ~debug:(varAndSepIdx, oldVars)
             ~default:None
    | ARList (_, LPComma elemAndSepIdx), EList (id, exprs) ->
        let newExpr, target =
          itemsAtCurrAndNextIndex exprs elemAndSepIdx
          |> Option.map ~f:(fun (beforeComma, afterComma) ->
                 mergeExprs beforeComma afterComma)
          |> Option.withDefault
               ~default:(E.newB (), {astRef = ARList (id, LPOpen); offset = 1})
        in
        let newExprs =
          (* Considering a is the item at elemAndSepIdx and b is at elemAndSepIdx + 1,
           * we merge a and b in [...a,b...] by replacing a with ab and removing b *)
          exprs
          |> List.updateAt ~index:elemAndSepIdx ~f:(fun _ -> newExpr)
          |> List.removeAt ~index:(elemAndSepIdx + 1)
        in
        Some (Expr (EList (id, newExprs)), target)
    | (ARRecord (_, RPOpen), expr | ARList (_, LPOpen), expr)
      when E.isEmpty expr ->
        mkEBlank ()
    | ARRecord (_, RPFieldname index), ERecord (id, nameValPairs) ->
        List.getAt ~index nameValPairs
        |> Option.map ~f:(function
               | "", _ ->
                   let target =
                     match
                       recordExprIdAtIndex id (index - 1) (FluidAST.toExpr ast)
                     with
                     | None ->
                         { astRef = ARRecord (id, RPOpen)
                         ; offset = 1 (* right after the { *) }
                     | Some exprId ->
                         caretTargetForEndOfExpr exprId ast
                   in
                   ( Expr (ERecord (id, List.removeAt ~index nameValPairs))
                   , target )
               | name, _ ->
                   let nameValPairs =
                     List.updateAt nameValPairs ~index ~f:(fun (_, expr) ->
                         (mutation name, expr))
                   in
                   (Expr (ERecord (id, nameValPairs)), currCTMinusOne))
    | ARFieldAccess (_, FAPFieldOp), EFieldAccess (_, faExpr, _)
    | ARFieldAccess (_, FAPFieldOp), EPartial (_, _, EFieldAccess (_, faExpr, _))
      ->
        Some (Expr faExpr, caretTargetForEndOfExpr' faExpr)
    | ARConstructor _, EConstructor (_, str, _) ->
        mkPartialOrBlank (str |> mutation |> String.trim) currExpr
    | ARFnCall _, EFnCall (_, fnName, _, _) ->
        mkPartialOrBlank
          (fnName |> FluidUtil.partialName |> mutation |> String.trim)
          currExpr
    | ARBool _, EBool (_, bool) ->
        let str = if bool then "true" else "false" in
        mkPartialOrBlank (mutation str) currExpr
    | ARNull _, ENull _ ->
        mkPartialOrBlank (mutation "null") currExpr
    | ARVariable _, EVariable (_, varName) ->
        mkPartialOrBlank (mutation varName) currExpr
    | ARBinOp _, EBinOp (_, op, lhsExpr, rhsExpr, _) ->
        let str = op |> FluidUtil.ghostPartialName |> mutation |> String.trim in
        if str = ""
        then
          (* Delete the binop *)
          let expr, target = mergeExprs lhsExpr rhsExpr in
          Some (Expr expr, target)
        else
          let newID = gid () in
          Some
            ( Expr (EPartial (newID, str, currExpr))
            , {astRef = ARPartial newID; offset = currOffset - 1} )
    | ARFieldAccess (_, FAPFieldname), EFieldAccess (_, _, fieldName) ->
        (* Note that str is allowed to be empty in partials *)
        let str = mutation fieldName in
        let newID = gid () in
        Some
          ( Expr (EPartial (newID, str, currExpr))
          , {astRef = ARPartial newID; offset = currOffset - 1} )
    | ARPartial _, EPartial (id, oldStr, oldExpr) ->
        let str = oldStr |> mutation |> String.trim in
        if str = ""
        then
          (* inlined version of deletePartial, with appropriate exceptions added *)
          match oldExpr with
          | EFieldAccess _ ->
              (* This is allowed to be the empty string. *)
              Some (Expr (EPartial (id, str, oldExpr)), currCTMinusOne)
          | EBinOp (_, _, lhsExpr, rhsExpr, _) ->
              let expr, target = mergeExprs lhsExpr rhsExpr in
              Some (Expr expr, target)
          | _ ->
              mkEBlank ()
        else if String.startsWith ~prefix:"\"" str
                && String.endsWith ~suffix:"\"" str
        then
          let newID = gid () in
          Some
            ( Expr (EString (newID, String.slice ~from:1 ~to_:(-1) str))
            , CT.forARStringText newID (currOffset - 1) )
        else Some (Expr (EPartial (id, str, oldExpr)), currCTMinusOne)
    | ARLeftPartial _, ELeftPartial (id, oldStr, oldValue) ->
        let str = oldStr |> mutation |> String.trim in
        (* Left partials are rendered in front of the expression they wrap,
         * so place the caret at the start of the old value when the partial is removed *)
        if str = ""
        then Some (Expr oldValue, caretTargetForStartOfExpr' oldValue)
        else Some (Expr (ELeftPartial (id, str, oldValue)), currCTMinusOne)
    | ARRightPartial _, ERightPartial (id, oldStr, oldValue) ->
        let str = oldStr |> mutation |> String.trim in
        (* Right partials are rendered in front of the expression they wrap,
         * so place the caret at the end of the old value when the partial is removed *)
        if str = ""
        then Some (Expr oldValue, caretTargetForEndOfExpr' oldValue)
        else Some (Expr (ERightPartial (id, str, oldValue)), currCTMinusOne)
    | ARLambda (_, LBPVarName index), ELambda (id, vars, expr) ->
        vars
        |> List.getAt ~index
        |> Option.map ~f:(fun (_, oldName) ->
               let newName = oldName |> mutation in
               (* Note that newName is intentionally
                        allowed to be "" with no special handling *)
               let vars =
                 List.updateAt vars ~index ~f:(fun (varId, _) ->
                     (varId, newName))
               in
               ( Expr
                   (ELambda
                      (id, vars, E.renameVariableUses ~oldName ~newName expr))
               , currCTMinusOne ))
    | ARPipe (_, idx), EPipe (id, exprChain) ->
      ( match exprChain with
      | [e1; _] ->
          Some (Expr e1, caretTargetForEndOfExpr' e1)
      | exprs ->
          exprs
          |> List.getAt ~index:idx
          |> Option.map ~f:(fun expr ->
                 (* remove expression in front of pipe, not behind it *)
                 Some
                   ( Expr (EPipe (id, List.removeAt ~index:(idx + 1) exprs))
                   , caretTargetForEndOfExpr' expr ))
          |> recoverOpt "doExplicitBackspace ARPipe" ~default:None )
    (*
     * Delete leading keywords of empty expressions
     *)
    | ARLet (_, LPKeyword), ELet (_, varName, expr, EBlank _)
    | ARLet (_, LPKeyword), ELet (_, varName, EBlank _, expr)
      when varName = "" || varName = "_" ->
        Some (Expr expr, caretTargetForStartOfExpr' expr)
    | ARIf (_, IPIfKeyword), EIf (_, EBlank _, EBlank _, EBlank _)
    | ARLambda (_, LBPSymbol), ELambda (_, _, EBlank _) ->
        (* If the expr is empty and thus can be removed *)
        mkEBlank ()
    | ARMatch (_, MPKeyword), EMatch (_, EBlank _, pairs)
      when List.all pairs ~f:(fun (p, e) ->
               match (p, e) with P.FPBlank _, EBlank _ -> true | _ -> false) ->
        (* the match has no content and can safely be deleted *)
        mkEBlank ()
    | ARMatch (_, MPKeyword), EMatch _
    | ARLet (_, LPKeyword), ELet _
    | ARIf (_, IPIfKeyword), EIf _
    | ARLambda (_, LBPSymbol), ELambda _ ->
        (* keywords of "non-empty" exprs shouldn't be deletable at all *)
        None
    (*
     * Immutable; just jump to the start
     *)
    | ARMatch (id, MPBranchArrow idx), expr ->
        Some (Expr expr, caretTargetForEndOfMatchPattern ast id idx)
    | ARIf (_, IPThenKeyword), expr
    | ARIf (_, IPElseKeyword), expr
    | ARLambda (_, LBPArrow), expr
    | ARBlank _, expr
    | ARLet (_, LPAssignment), expr
    | ARRecord (_, RPOpen), expr
    | ARRecord (_, RPClose), expr
    | ARRecord (_, RPFieldSep _), expr
    | ARList (_, LPOpen), expr
    | ARList (_, LPClose), expr
    | ARFlag (_, FPWhenKeyword), expr
    | ARFlag (_, FPEnabledKeyword), expr ->
        (* We could alternatively move by a single character instead,
           which is what the old version did with minor exceptions;
           that isn't particularly useful as typing within these
           is meaningless and we want this to bring you to a location
           where you can meaningfully type. *)
        Some (Expr expr, {astRef = currAstRef; offset = 0})
    (*****************
     * Exhaustiveness
     *)
    | ARBinOp _, _
    | ARBool _, _
    | ARConstructor _, _
    | ARFieldAccess (_, FAPFieldname), _
    | ARFieldAccess (_, FAPFieldOp), _
    | ARFloat (_, FPFractional), _
    | ARFloat (_, FPPoint), _
    | ARFloat (_, FPWhole), _
    | ARFnCall _, _
    | ARIf (_, IPIfKeyword), _
    | ARInteger _, _
    | ARLambda (_, LBPSymbol), _
    | ARLambda (_, LBPComma _), _
    | ARLambda (_, LBPVarName _), _
    | ARLet (_, LPKeyword), _
    | ARLet (_, LPVarName), _
    | ARList (_, LPComma _), _
    | ARMatch (_, MPKeyword), _
    | ARNull _, _
    | ARPartial _, _
    | ARPipe (_, _), _
    | ARRecord (_, RPFieldname _), _
    | ARRightPartial _, _
    | ARLeftPartial _, _
    | ARString (_, SPOpenQuote), _
    | ARVariable _, _
    (*
     * Non-exprs
     *)
    | ARPattern _, _
    | ARInvalid, _ ->
        recover
          "doExplicitBackspace - unexpected expr"
          ~debug:(show_astRef currAstRef)
          None
  in
  let doPatternBackspace
      (patContainerRef : ID.t option ref)
      (currAstRef : astRef)
      (pat : fluidPattern) : (E.fluidPatOrExpr * caretTarget) option =
    let mkPBlank (matchID : ID.t) : (E.fluidPatOrExpr * caretTarget) option =
      let bID = gid () in
      Some
        ( Pat (FPBlank (matchID, bID))
        , {astRef = ARPattern (bID, PPBlank); offset = 0} )
    in
    match (currAstRef, pat) with
    | ARPattern (_, PPBlank), FPBlank (mID, pID) ->
        if currOffset = 0
        then
          match FluidAST.find mID ast with
          | Some (EMatch (_, cond, patterns)) ->
              patContainerRef := Some mID ;
              patterns
              (* FIXME: This is super broken because the pattern id could be anywhere
                 but we only check at the pattern root *)
              |> List.findIndex ~f:(fun (p, _) -> P.toID p = pID)
              |> Option.map ~f:(fun remIdx ->
                     let newPatterns =
                       if List.length patterns = 1
                       then patterns
                       else List.removeAt patterns ~index:remIdx
                     in
                     let targetExpr =
                       patterns
                       |> List.getAt ~index:(remIdx - 1)
                       |> Option.map ~f:(fun (_, e) -> e)
                       |> Option.withDefault ~default:cond
                     in
                     let target = caretTargetForEndOfExpr' targetExpr in
                     (E.Expr (EMatch (mID, cond, newPatterns)), target))
          | _ ->
              recover "doExplicitBackspace PPBlank" None
        else Some (Pat (FPBlank (mID, pID)), {astRef = currAstRef; offset = 0})
    | ARPattern (_, PPVariable), FPVariable (mID, pID, oldName) ->
        patContainerRef := Some mID ;
        let newName = mutation oldName in
        let newPat, target =
          if newName = ""
          then
            ( P.FPBlank (mID, pID)
            , {astRef = ARPattern (pID, PPBlank); offset = 0} )
          else (P.FPVariable (mID, pID, newName), currCTMinusOne)
        in
        ( match FluidAST.find mID ast with
        | Some (EMatch (_, cond, cases)) ->
            let rec run p =
              if pID = P.toID p then newPat else recursePattern ~f:run p
            in
            let newCases =
              List.map cases ~f:(fun (pat, body) ->
                  if P.findPattern pID pat <> None
                  then (run pat, E.renameVariableUses ~oldName ~newName body)
                  else (pat, body))
            in
            Some (Expr (EMatch (mID, cond, newCases)), target)
        | _ ->
            recover "doExplicitBackspace FPVariable" None )
    | ARPattern (_, PPNull), FPNull (mID, _) ->
        let str = mutation "null" in
        let newID = gid () in
        Some
          ( Pat (FPVariable (mID, newID, str))
          , {astRef = ARPattern (newID, PPVariable); offset = currOffset - 1} )
    | ARPattern (_, PPBool), FPBool (mID, _, bool) ->
        let str = if bool then "true" else "false" in
        let newStr = mutation str in
        let newID = gid () in
        Some
          ( Pat (FPVariable (mID, newID, newStr))
          , {astRef = ARPattern (newID, PPVariable); offset = currOffset - 1} )
    | ARPattern (_, PPInteger), FPInteger (mID, pID, intStr) ->
        let str = mutation intStr in
        if str = ""
        then mkPBlank mID
        else
          let coerced = Util.coerceStringTo63BitInt str in
          if coerced = intStr
          then None
          else Some (Pat (FPInteger (mID, pID, coerced)), currCTMinusOne)
    | ARPattern (_, PPConstructor), FPConstructor (mID, _, str, _patterns) ->
        let str = str |> mutation |> String.trim in
        let newID = gid () in
        if str = ""
        then
          Some
            ( Pat (FPBlank (mID, newID))
            , {astRef = ARPattern (newID, PPBlank); offset = 0} )
        else
          Some
            ( Pat (FPVariable (mID, newID, str))
            , {astRef = ARPattern (newID, PPVariable); offset = currOffset - 1}
            )
    (*
    * Floats
    *)
    | ARPattern (_, PPFloat FPWhole), FPFloat (mID, pID, whole, frac) ->
        Some (Pat (FPFloat (mID, pID, mutation whole, frac)), currCTMinusOne)
    | ARPattern (_, PPFloat FPPoint), FPFloat (mID, _, whole, frac) ->
        (* TODO: If the float only consists of a . and has no whole or frac,
           it should become a blank. Instead, it currently becomes a 0, which is weird. *)
        let i = Util.coerceStringTo63BitInt (whole ^ frac) in
        let iID = gid () in
        Some
          ( Pat (FPInteger (mID, iID, i))
          , {astRef = ARPattern (iID, PPInteger); offset = String.length whole}
          )
    | ARPattern (_, PPFloat FPFractional), FPFloat (mID, pID, whole, frac) ->
        Some (Pat (FPFloat (mID, pID, whole, mutation frac)), currCTMinusOne)
    (*
    * Strings
    *)
    | ARPattern (_, PPString kind), FPString ({matchID; patternID; str} as data)
      ->
        let strRelOffset = match kind with SPOpenQuote -> currOffset - 1 in
        if strRelOffset = 0 && str = ""
        then mkPBlank matchID
        else
          let str = str |> mutationAt ~index:(strRelOffset - 1) in
          Some
            ( Pat (FPString {data with str})
            , CT.forPPStringOpenQuote patternID strRelOffset )
    (*****************
     * Exhaustiveness
     *)
    | ARPattern (_, PPBlank), _
    | ARPattern (_, PPBool), _
    | ARPattern (_, PPConstructor), _
    | ARPattern (_, PPFloat FPFractional), _
    | ARPattern (_, PPFloat FPPoint), _
    | ARPattern (_, PPFloat FPWhole), _
    | ARPattern (_, PPInteger), _
    | ARPattern (_, PPNull), _
    | ARPattern (_, PPString SPOpenQuote), _
    | ARPattern (_, PPVariable), _
    (*
     * non-patterns
     *)
    | ARBinOp _, _
    | ARBlank _, _
    | ARBool _, _
    | ARConstructor _, _
    | ARFieldAccess _, _
    | ARFloat _, _
    | ARFnCall _, _
    | ARIf _, _
    | ARInteger _, _
    | ARLambda _, _
    | ARLet _, _
    | ARList _, _
    | ARMatch _, _
    | ARNull _, _
    | ARPartial _, _
    | ARPipe _, _
    | ARRecord _, _
    | ARRightPartial _, _
    | ARLeftPartial _, _
    | ARString _, _
    | ARVariable _, _
    | ARFlag _, _
    | ARInvalid, _ ->
        recover
          "doExplicitBackspace - unexpected pat"
          ~debug:(show_astRef currAstRef)
          None
  in
  (* FIXME: This is an ugly hack so we can modify match branches when editing a pattern.
     There's probably a nice way to do this without a ref, but that's a bigger change.
   *)
  let patContainerRef : ID.t option ref = ref None in
  idOfASTRef currAstRef
  |> Option.andThen ~f:(fun patOrExprID ->
         match E.findExprOrPat patOrExprID (Expr (FluidAST.toExpr ast)) with
         | Some patOrExpr ->
             Some (patOrExprID, patOrExpr)
         | None ->
             None)
  |> Option.andThen ~f:(fun (patOrExprID, patOrExpr) ->
         let maybeTransformedExprAndCaretTarget =
           match patOrExpr with
           | E.Pat pat ->
               doPatternBackspace patContainerRef currAstRef pat
           | E.Expr expr ->
               doExprBackspace currAstRef expr
         in
         match maybeTransformedExprAndCaretTarget with
         | Some (Expr newExpr, target) ->
             let patOrExprID =
               match !patContainerRef with
               | None ->
                   patOrExprID
               | Some mID ->
                   mID
             in
             Some
               ( FluidAST.replace patOrExprID ~replacement:newExpr ast
               , AtTarget target )
         | Some (Pat newPat, target) ->
             let mID = P.toMatchID newPat in
             let newAST = replacePattern mID patOrExprID ~newPat ast in
             Some (newAST, AtTarget target)
         | None ->
             None)
  |> Option.withDefault ~default:(ast, SamePlace)


let doBackspace ~(pos : int) (ti : T.tokenInfo) (astInfo : ASTInfo.t) :
    ASTInfo.t =
  let astInfo = recordAction ~pos "doBackspace" astInfo in
  let newAST, newPosition =
    match caretTargetFromTokenInfo pos ti with
    | Some ct ->
        doExplicitBackspace ct astInfo.ast
    | None ->
        (astInfo.ast, Exactly ti.startPos)
  in
  let astInfo = ASTInfo.setAST newAST astInfo in
  let newPos = adjustPosForReflow ti pos newPosition astInfo in
  astInfo |> updatePosAndAC newPos


let doDelete ~(pos : int) (ti : T.tokenInfo) (astInfo : ASTInfo.t) : ASTInfo.t =
  (* Delete is approximately the same as backspace 1 place ahead,
   * as long as we process the token after the caret.
   * The only real difference is with multi-syllable extended grapheme clusters
   * like गा, which we currently fail to support, much as we currently fail to support
   * multi-codepoint emoji (the expected behavior of multi-syllable clusters differs from emoji).
   *
   * Note that we do not handle caret affinity properly, but caret affinity should behave the
   * same for backspace and delete.
   *
   * See https://www.notion.so/darklang/Keyboard-and-Input-Handling-44eeedc4953846159e96af1e979004ad.
   *)
  let astInfo = recordAction ~pos "doDelete" astInfo in
  let newAST, newPosition =
    match caretTargetFromTokenInfo pos ti with
    | Some ct ->
        doExplicitBackspace {ct with offset = ct.offset + 1} astInfo.ast
    | None ->
        (astInfo.ast, SamePlace)
  in
  (* Delete should only move the caret if the AST changed; that is a difference from backspace *)
  let astInfo, newPosition =
    if newAST = astInfo.ast
    then (astInfo, SamePlace)
    else (ASTInfo.setAST newAST astInfo, newPosition)
  in
  let newPos = adjustPosForReflow ti pos newPosition astInfo in
  {astInfo with state = {astInfo.state with newPos}}


(* [doExplicitInsert [extendedGraphemeCluster] [currCaretTarget] [ast]]
 * produces the (newAST, newPosition) tuple resulting from performing
 * a text insertion at [currCaretTarget] in the [ast].
 * Note that newPosition will be either AtTarget or SamePlace --
 * either the caret stays in the same place, or it ends up at a specific location.
 *
 * Note that there are some special-case inserts that aren't handled by doExplicitInsert.
 * See doInsert and updateKey for these exceptional cases.
 *)
let doExplicitInsert
    (props : props)
    (extendedGraphemeCluster : string)
    (currCaretTarget : caretTarget)
    (ast : FluidAST.t) : FluidAST.t * newPosition =
  let {astRef = currAstRef; offset = currOffset} = currCaretTarget in
  let caretDelta = extendedGraphemeCluster |> String.length in
  let currCTPlusLen = {astRef = currAstRef; offset = currOffset + caretDelta} in
  let mutation : string -> string =
   fun str ->
    str |> String.insertAt ~index:currOffset ~insert:extendedGraphemeCluster
  in
  let mutationAt (str : string) ~(index : int) : string =
    str |> String.insertAt ~index ~insert:extendedGraphemeCluster
  in
  let doExprInsert (currAstRef : astRef) (currExpr : FluidExpression.t) :
      (FluidExpression.t * caretTarget) option =
    let mkPartial (str : string) (oldExpr : FluidExpression.t) :
        (FluidExpression.t * caretTarget) option =
      let newID = gid () in
      Some
        ( EPartial (newID, str, oldExpr)
        , {astRef = ARPartial newID; offset = currOffset + caretDelta} )
    in
    let mkLeftPartial : (E.t * caretTarget) option =
      let id = gid () in
      Some
        ( ELeftPartial (id, extendedGraphemeCluster, currExpr)
        , {astRef = ARLeftPartial id; offset = currOffset + caretDelta} )
    in
    let maybeIntoLeftPartial : (E.t * caretTarget) option =
      (* maybeIntoLeftPartial wraps the expression in a left partial only if it
       * is either 1) the top-level expression in the AST or 2) the first
       * expression directly inside a let. This means it's on the "left edge"
       * of the editor. *)
      if VariantTesting.variantIsActive' props.variants LeftPartialVariant
      then
        match FluidAST.findParent (E.toID currExpr) ast with
        | None ->
            mkLeftPartial
        | Some (ELet (_, _, _, body)) when currExpr = body ->
            mkLeftPartial
        | _ ->
            Some (currExpr, currCaretTarget)
      else Some (currExpr, currCaretTarget)
    in
    match (currAstRef, currExpr) with
    (* inserting at the beginning of these expressions wraps the expr in a left
     * partial under certain conditions (see maybeIntoLeftPartial)
     * https://www.notion.so/darklang/Allow-Lefthand-Partial-bc10233514cf4f93a564ee4f4fb83ee0 *)
    | ARVariable _, EVariable _
    | ARNull _, ENull _
    | ARBool _, EBool _
    | ARInteger _, EInteger _
    | ARFloat _, EFloat _
    | ARFnCall _, EFnCall _
    | ARString (_, SPOpenQuote), EString _
    | ARList (_, LPOpen), EList _
    | ARRecord (_, RPOpen), ERecord _
      when currCaretTarget.offset = 0
           && FluidUtil.isUnicodeLetter extendedGraphemeCluster ->
        (* only allow unicode letters, as we don't want
         * symbols or numbers to create left partials *)
        maybeIntoLeftPartial
    | ARString (_, kind), EString (id, str) ->
        let len = String.length str in
        let strRelOffset = match kind with SPOpenQuote -> currOffset - 1 in
        if strRelOffset < 0 || strRelOffset > len
        then
          (* out of string bounds means you can't insert into the string *)
          None
        else
          let newStr = str |> mutationAt ~index:strRelOffset in
          Some
            ( EString (id, newStr)
            , CT.forARStringText id (strRelOffset + caretDelta) )
    | ARFloat (_, kind), EFloat (id, whole, frac) ->
        if FluidUtil.isNumber extendedGraphemeCluster
        then
          let isWhole, index =
            match kind with
            | FPWhole ->
                (true, currOffset)
            | FPFractional ->
                (false, currOffset)
            | FPPoint ->
                if currCaretTarget.offset = 0
                then (true, String.length whole)
                else (false, 0)
          in
          if isWhole
          then
            let newWhole = mutationAt whole ~index in
            (* This enables |.67 -> 0|.67 but prevents |1.0 -> 0|1.0 *)
            if String.slice ~from:0 ~to_:1 newWhole = "0"
               && String.length newWhole > 1
            then None
            else
              Some
                ( EFloat (id, newWhole, frac)
                , {astRef = ARFloat (id, FPWhole); offset = index + caretDelta}
                )
          else
            let newFrac = mutationAt frac ~index in
            Some
              ( EFloat (id, whole, newFrac)
              , { astRef = ARFloat (id, FPFractional)
                ; offset = index + caretDelta } )
        else None
    | ARLambda (_, LBPVarName index), ELambda (id, vars, expr) ->
        vars
        |> List.getAt ~index
        |> Option.andThen ~f:(fun (_, oldName) ->
               let newName = oldName |> mutation in
               if FluidUtil.isValidIdentifier newName
               then
                 let vars =
                   List.updateAt vars ~index ~f:(fun (varId, _) ->
                       (varId, newName))
                 in
                 Some
                   ( E.ELambda
                       (id, vars, E.renameVariableUses ~oldName ~newName expr)
                   , currCTPlusLen )
               else None)
    | ARPartial _, EPartial (id, oldStr, oldExpr) ->
        let str = oldStr |> mutation |> String.trim in
        if String.startsWith ~prefix:"\"" str
           && String.endsWith ~suffix:"\"" str
        then
          let newID = gid () in
          Some
            ( EString (newID, String.slice ~from:1 ~to_:(-1) str)
            , CT.forARStringOpenQuote newID (currOffset + caretDelta) )
        else Some (EPartial (id, str, oldExpr), currCTPlusLen)
    | ARRightPartial _, ERightPartial (id, oldStr, oldValue) ->
        let str = oldStr |> mutation |> String.trim in
        Some (ERightPartial (id, str, oldValue), currCTPlusLen)
    | ARLeftPartial _, ELeftPartial (id, str, expr) ->
        (* appending to a left partial appends to the string part *)
        let str = str |> mutation |> String.trim in
        Some (ELeftPartial (id, str, expr), currCTPlusLen)
    | ARBinOp _, (EBinOp (_, op, _, _, _) as oldExpr) ->
        let str = op |> FluidUtil.partialName |> mutation |> String.trim in
        mkPartial str oldExpr
    | ARInteger _, EInteger (id, intStr) ->
        if currCaretTarget.offset = 0 && extendedGraphemeCluster = "0"
        then
          (* This prevents inserting leading 0s at the beginning of the int.
           * Note that Util.coerceStringTo63BitInt currently coerces strings with
           * leading "0"s to "0"; this prevents coerceStringTo63BitInt getting
           * a leading 0 in the first place. If Util.coerceStringTo63BitInt could
           * deal with leading 0s, we would still need this special case to deal with
           * caret placement, unless Util.coerceStringTo63BitInt preserved leading 0s.
           *)
          None
        else if Util.isNumber extendedGraphemeCluster
        then
          let str = mutation intStr in
          let coerced = Util.coerceStringTo63BitInt str in
          if coerced = intStr
          then None
          else Some (EInteger (id, coerced), currCTPlusLen)
        else if extendedGraphemeCluster = "."
        then
          let newID = gid () in
          let whole, frac = String.splitAt ~index:currOffset intStr in
          Some
            ( EFloat (newID, whole, frac)
            , {astRef = ARFloat (newID, FPPoint); offset = 1} )
        else None
    | ARRecord (_, RPFieldname index), ERecord (id, nameValPairs) ->
        List.getAt ~index nameValPairs
        |> Option.andThen ~f:(fun (name, _) ->
               let newName = mutation name in
               if FluidUtil.isValidRecordLiteralFieldName newName
               then
                 let nameValPairs =
                   List.updateAt nameValPairs ~index ~f:(fun (_, expr) ->
                       (newName, expr))
                 in
                 Some (E.ERecord (id, nameValPairs), currCTPlusLen)
               else None)
    | ( ARFieldAccess (_, FAPFieldname)
      , (EFieldAccess (_, _, fieldName) as oldExpr) ) ->
        let newName = mutation fieldName in
        if FluidUtil.isValidIdentifier newName
        then mkPartial newName oldExpr
        else None
    | ARFieldAccess (_, FAPFieldOp), old ->
        recover
          "doExplicitInsert - ARFieldAccess-FAPFieldOp is unhandled and doesn't seem to happen in practice"
          ~debug:old
          None
    | ARVariable _, E.EVariable (_, varName) ->
        (* inserting in the middle or at the end of a variable turns it into a partial *)
        mkPartial (mutation varName) currExpr
    | ARNull _, E.ENull _ ->
        (* inserting in the middle or at the end of null turns it into a partial *)
        mkPartial (mutation "null") currExpr
    | ARBool _, E.EBool (_, bool) ->
        (* inserting in the middle or at the end of a bool turns it into a partial *)
        let str = if bool then "true" else "false" in
        mkPartial (mutation str) currExpr
    | ARLet (_, LPVarName), ELet (id, oldName, value, body) ->
        let newName = mutation oldName in
        if FluidUtil.isValidIdentifier newName
        then
          Some
            ( ELet
                (id, newName, value, E.renameVariableUses ~oldName ~newName body)
            , currCTPlusLen )
        else None
    | ARBlank _, _ ->
        maybeInsertInBlankExpr extendedGraphemeCluster
    | ARFnCall _, EFnCall (_, fnName, _, _) ->
        (* inserting in the middle or at the end of a fn call creates a partial *)
        mkPartial (mutation fnName) currExpr
    (*
     * Things you can't edit but probably should be able to edit
     *)
    | ARConstructor _, EConstructor _ ->
        None
    (*
     * Immutable keywords and symbols
     *)
    | ARLambda (_, LBPComma _), _
    | ARLambda (_, LBPSymbol), _
    | ARLambda (_, LBPArrow), _
    | ARRecord (_, RPOpen), _
    | ARRecord (_, RPFieldSep _), _
    | ARRecord (_, RPClose), _
    | ARList (_, LPOpen), _
    | ARList (_, LPComma _), _
    | ARList (_, LPClose), _
    | ARLet (_, LPKeyword), _
    | ARLet (_, LPAssignment), _
    | ARIf (_, IPIfKeyword), _
    | ARIf (_, IPThenKeyword), _
    | ARIf (_, IPElseKeyword), _
    | ARPipe (_, _), _
    | ARMatch (_, MPKeyword), _
    | ARMatch (_, MPBranchArrow _), _
    | ARFlag (_, FPWhenKeyword), _
    | ARFlag (_, FPEnabledKeyword), _ ->
        None
    (*****************
     * Exhaustiveness
     *)
    | ARBinOp _, _
    | ARBool _, _
    | ARConstructor _, _
    | ARFieldAccess (_, FAPFieldname), _
    | ARFloat (_, FPFractional), _
    | ARFloat (_, FPPoint), _
    | ARFloat (_, FPWhole), _
    | ARFnCall _, _
    | ARInteger _, _
    | ARLambda (_, LBPVarName _), _
    | ARLet (_, LPVarName), _
    | ARNull _, _
    | ARPartial _, _
    | ARRecord (_, RPFieldname _), _
    | ARRightPartial _, _
    | ARLeftPartial _, _
    | ARString (_, SPOpenQuote), _
    | ARVariable _, _
    (*
     * Non-exprs
     *)
    | ARPattern _, _
    | ARInvalid, _ ->
        recover
          "doExplicitInsert - unexpected expr"
          ~debug:(show_astRef currAstRef)
          None
  in
  let doPatInsert
      (patContainerRef : ID.t option ref)
      (currAstRef : astRef)
      (pat : fluidPattern) : (E.fluidPatOrExpr * caretTarget) option =
    match (currAstRef, pat) with
    | ARPattern (_, PPFloat kind), FPFloat (mID, pID, whole, frac) ->
        if FluidUtil.isNumber extendedGraphemeCluster
        then
          let isWhole, index =
            match kind with
            | FPWhole ->
                (true, currOffset)
            | FPFractional ->
                (false, currOffset)
            | FPPoint ->
                if currCaretTarget.offset = 0
                then (true, String.length whole)
                else (false, 0)
          in
          if isWhole
          then
            let newWhole = mutationAt whole ~index in
            (* This enables |.67 -> 0|.67 but prevents |1.0 -> 0|1.0 *)
            if String.slice ~from:0 ~to_:1 newWhole = "0"
               && String.length newWhole > 1
            then None
            else
              Some
                ( Pat (FPFloat (mID, pID, newWhole, frac))
                , { astRef = ARPattern (pID, PPFloat FPWhole)
                  ; offset = index + caretDelta } )
          else
            let newFrac = mutationAt frac ~index in
            Some
              ( Pat (FPFloat (mID, pID, whole, newFrac))
              , { astRef = ARPattern (pID, PPFloat FPFractional)
                ; offset = index + caretDelta } )
        else None
    | ARPattern (_, PPNull), FPNull (mID, _) ->
        let str = mutation "null" in
        let newID = gid () in
        if FluidUtil.isValidIdentifier str
        then
          Some
            ( Pat (FPVariable (mID, newID, str))
            , { astRef = ARPattern (newID, PPVariable)
              ; offset = currOffset + caretDelta } )
        else None
    | ARPattern (_, PPBool), FPBool (mID, _, bool) ->
        let str = if bool then "true" else "false" in
        let newStr = mutation str in
        let newID = gid () in
        if FluidUtil.isValidIdentifier str
        then
          Some
            ( Pat (FPVariable (mID, newID, newStr))
            , { astRef = ARPattern (newID, PPVariable)
              ; offset = currOffset + caretDelta } )
        else None
    | ARPattern (_, PPInteger), FPInteger (mID, pID, intStr) ->
        if currCaretTarget.offset = 0 && extendedGraphemeCluster = "0"
        then
          (* This prevents inserting leading 0s at the beginning of the int.
           * Note that Util.coerceStringTo63BitInt currently coerces strings with
           * leading "0"s to "0"; this prevents coerceStringTo63BitInt getting
           * a leading 0 in the first place. If Util.coerceStringTo63BitInt could
           * deal with leading 0s, we would still need this special case to deal with
           * caret placement, unless Util.coerceStringTo63BitInt preserved leading 0s.
           *)
          None
        else if Util.isNumber extendedGraphemeCluster
        then
          let str = mutation intStr in
          let coerced = Util.coerceStringTo63BitInt str in
          if coerced = intStr
          then None
          else Some (Pat (FPInteger (mID, pID, coerced)), currCTPlusLen)
        else if extendedGraphemeCluster = "."
        then
          let newID = gid () in
          let whole, frac = String.splitAt ~index:currOffset intStr in
          Some
            ( Pat (FPFloat (mID, newID, whole, frac))
            , {astRef = ARPattern (newID, PPFloat FPPoint); offset = 1} )
        else None
    | ( ARPattern (_, PPString kind)
      , FPString ({matchID = _; patternID; str} as data) ) ->
        let len = String.length str in
        let strRelOffset = match kind with SPOpenQuote -> currOffset - 1 in
        if strRelOffset < 0 || strRelOffset > len
        then
          (* out of string bounds means you can't insert into the string *)
          None
        else
          let str = str |> mutationAt ~index:strRelOffset in
          Some
            ( Pat (FPString {data with str})
            , CT.forPPStringText patternID (strRelOffset + caretDelta) )
    | ARPattern (_, PPBlank), FPBlank (mID, _) ->
        let newID = gid () in
        if extendedGraphemeCluster = "\""
        then
          Some
            ( Pat (FPString {matchID = mID; patternID = newID; str = ""})
            , CT.forPPStringText newID 0 )
        else if Util.isNumber extendedGraphemeCluster
        then
          Some
            ( Pat
                (FPInteger
                   ( mID
                   , newID
                   , extendedGraphemeCluster |> Util.coerceStringTo63BitInt ))
            , {astRef = ARPattern (newID, PPInteger); offset = caretDelta} )
        else if FluidUtil.isIdentifierChar extendedGraphemeCluster
        then
          Some
            ( Pat (FPVariable (mID, newID, extendedGraphemeCluster))
            , {astRef = ARPattern (newID, PPVariable); offset = caretDelta} )
        else None
    | ARPattern (_, PPVariable), FPVariable (mID, pID, oldName) ->
        let newName = mutation oldName in
        if FluidUtil.isValidIdentifier newName
        then (
          patContainerRef := Some mID ;
          let newPat, target =
            (P.FPVariable (mID, pID, newName), currCTPlusLen)
          in
          match FluidAST.find mID ast with
          | Some (EMatch (_, cond, cases)) ->
              let rec run p =
                if pID = P.toID p then newPat else recursePattern ~f:run p
              in
              let newCases =
                List.map cases ~f:(fun (pat, body) ->
                    if P.findPattern pID pat <> None
                    then (run pat, E.renameVariableUses ~oldName ~newName body)
                    else (pat, body))
              in
              Some (Expr (EMatch (mID, cond, newCases)), target)
          | _ ->
              recover "doExplicitInsert FPVariable" None )
        else None
    (*
     * Things you can't edit but probably should be able to edit
     *)
    | ARPattern (_, PPConstructor), _ ->
        None
    (*****************
     * Exhaustiveness
     *)
    | ARPattern (_, PPBlank), _
    | ARPattern (_, PPBool), _
    | ARPattern (_, PPFloat FPFractional), _
    | ARPattern (_, PPFloat FPPoint), _
    | ARPattern (_, PPFloat FPWhole), _
    | ARPattern (_, PPInteger), _
    | ARPattern (_, PPNull), _
    | ARPattern (_, PPString SPOpenQuote), _
    | ARPattern (_, PPVariable), _
    (*
     * non-patterns
     *)
    | ARBinOp _, _
    | ARBlank _, _
    | ARBool _, _
    | ARConstructor _, _
    | ARFieldAccess _, _
    | ARFloat _, _
    | ARFnCall _, _
    | ARIf _, _
    | ARInteger _, _
    | ARLambda _, _
    | ARLet _, _
    | ARList _, _
    | ARMatch _, _
    | ARNull _, _
    | ARPartial _, _
    | ARPipe _, _
    | ARRecord _, _
    | ARRightPartial _, _
    | ARLeftPartial _, _
    | ARString _, _
    | ARVariable _, _
    | ARFlag _, _
    | ARInvalid, _ ->
        recover
          "doExplicitInsert - unexpected pat"
          ~debug:(show_astRef currAstRef)
          None
  in
  (* FIXME: This is an ugly hack so we can modify match branches when editing a pattern.
     There's probably a nice way to do this without a ref, but that's a bigger change.
   *)
  let patContainerRef : ID.t option ref = ref None in
  idOfASTRef currAstRef
  |> Option.andThen ~f:(fun patOrExprID ->
         match E.findExprOrPat patOrExprID (Expr (FluidAST.toExpr ast)) with
         | Some patOrExpr ->
             Some (patOrExprID, patOrExpr)
         | None ->
             None)
  |> Option.andThen ~f:(fun (patOrExprID, patOrExpr) ->
         let maybeTransformedExprAndCaretTarget =
           match patOrExpr with
           | E.Pat pat ->
               doPatInsert patContainerRef currAstRef pat
           | E.Expr expr ->
             ( match doExprInsert currAstRef expr with
             | None ->
                 None
             | Some (expr, ct) ->
                 Some (Expr expr, ct) )
         in
         match maybeTransformedExprAndCaretTarget with
         | Some (Expr newExpr, target) ->
             let patOrExprID =
               match !patContainerRef with
               | None ->
                   patOrExprID
               | Some mID ->
                   mID
             in
             Some
               ( FluidAST.replace patOrExprID ~replacement:newExpr ast
               , AtTarget target )
         | Some (Pat newPat, target) ->
             let mID = P.toMatchID newPat in
             let newAST = replacePattern mID patOrExprID ~newPat ast in
             Some (newAST, AtTarget target)
         | None ->
             None)
  |> Option.withDefault ~default:(ast, SamePlace)


let doInsert
    ~(pos : int) (letter : string) (ti : T.tokenInfo) (astInfo : ASTInfo.t) :
    ASTInfo.t =
  let astInfo =
    astInfo
    |> recordAction ~pos "doInsert"
    |> ASTInfo.modifyState ~f:(fun s -> {s with upDownCol = None})
  in
  let newAST, newPosition =
    match caretTargetFromTokenInfo pos ti with
    | Some ct ->
        doExplicitInsert astInfo.props letter ct astInfo.ast
    | None ->
        (astInfo.ast, SamePlace)
  in
  let astInfo = ASTInfo.setAST newAST astInfo in
  let newPos = adjustPosForReflow ti pos newPosition astInfo in
  {astInfo with state = {astInfo.state with newPos}}


(** [doInfixInsert ~pos infixTxt ti ast s] produces the
 * (newAST, newState) tuple resulting from performing
 * the insertion of the string [infixTxt], which we know
 * conforms to FluidTextInput.isInfixSymbol, within the
 * token with token info [ti], knowing that the [ast]-relative
 * caret position is [pos] and that the current state is [s].
 *
 * In most cases, we wrap the expr indicated by the [ti]
 * in a partial, particularly if we are at the end of an expr.
 * Otherwise (especially if we are in the middle of an expr), we
 * defer to the behavior of doInsert.
 *)
let doInfixInsert
    ~pos (infixTxt : string) (ti : T.tokenInfo) (astInfo : ASTInfo.t) :
    ASTInfo.t =
  let astInfo =
    astInfo
    |> recordAction ~pos "doInfixInsert"
    |> ASTInfo.modifyState ~f:(fun s -> {s with upDownCol = None})
  in
  caretTargetFromTokenInfo pos ti
  |> Option.andThen ~f:(fun ct ->
         idOfASTRef ct.astRef
         |> Option.andThen ~f:(fun id ->
                match FluidAST.find id astInfo.ast with
                | Some expr ->
                    Some (id, ct, expr)
                | None ->
                    None))
  |> Option.andThen ~f:(fun (id, ct, expr) ->
         match (ct.astRef, expr) with
         | ARInteger _, expr
         | ARBool _, expr
         | ARFieldAccess (_, FAPFieldname), expr
         | ARString (_, SPOpenQuote), expr
         | ARFloat _, expr
         | ARNull _, expr
         | ARVariable _, expr
         | ARList _, expr
         | ARRecord _, expr
         (* This works for function calls because
          * the caretTargetForEndOfExpr' of a function
          * call will only line up with the
          * (caretTargetFromTokenInfo pos ti) if all its
          * arguments have been filled (because it has none or
          * because they're filled with pipe targets)
          *)
         | ARFnCall _, expr ->
             if caretTargetForEndOfExpr' expr = ct
             then
               let newID = gid () in
               Some
                 ( id
                 , E.ERightPartial (newID, infixTxt, expr)
                 , { astRef = ARRightPartial newID
                   ; offset = String.length infixTxt } )
             else None
         | ARBlank _, expr ->
             let newID = gid () in
             Some
               ( id
               , E.EPartial (newID, infixTxt, expr)
               , {astRef = ARPartial newID; offset = String.length infixTxt} )
         | ARPipe (_, index), E.EPipe (id, pipeExprs) ->
           ( match pipeExprs |> List.getAt ~index:(index + 1) with
           | Some pipedInto ->
               (* Note that this essentially destroys the pipedInto
                * expression, because it becomes overwritten by the
                * partial. Handling this properly would involve
                * introducing a new construct -- perhaps a left partial. *)
               let parID = gid () in
               let newExpr = E.EPartial (parID, infixTxt, pipedInto) in
               let newPipeExprs =
                 pipeExprs
                 |> List.updateAt ~index:(index + 1) ~f:(fun _ -> newExpr)
               in
               Some
                 ( id
                 , E.EPipe (id, newPipeExprs)
                 , {astRef = ARPartial parID; offset = String.length infixTxt}
                 )
           | None ->
               None )
         (* Exhaustiveness *)
         | ARPipe _, _ ->
             None
         (* Don't insert *)
         | ARFieldAccess (_, FAPFieldOp), _
         | ARLet _, _
         | ARIf _, _
         | ARBinOp _, _
         | ARPartial _, _
         | ARRightPartial _, _
         | ARLeftPartial _, _
         | ARConstructor _, _
         | ARMatch _, _
         | ARLambda _, _
         | ARPattern _, _
         | ARFlag _, _ ->
             None
         | ARInvalid, _ ->
             None)
  |> Option.map ~f:(fun (replaceID, newExpr, newCaretTarget) ->
         astInfo
         |> ASTInfo.setAST
              (FluidAST.replace replaceID ~replacement:newExpr astInfo.ast)
         |> moveToCaretTarget newCaretTarget)
  |> Option.orElseLazy (fun () -> Some (doInsert ~pos infixTxt ti astInfo))
  |> recoverOpt
       "doInfixInsert - can't return None due to lazy Some"
       ~default:astInfo


let wrapInLet (ti : T.tokenInfo) (astInfo : ASTInfo.t) : ASTInfo.t =
  let astInfo = recordAction "wrapInLet" astInfo in
  let id = T.tid ti.token in
  match FluidAST.find id astInfo.ast with
  | Some expr ->
      let bodyId = gid () in
      let exprToWrap =
        match findAppropriateParentToWrap expr astInfo.ast with
        | Some e ->
            e
        | None ->
            expr
      in
      let replacement = E.ELet (gid (), "_", exprToWrap, EBlank bodyId) in
      astInfo
      |> ASTInfo.setAST
           (FluidAST.replace ~replacement (E.toID exprToWrap) astInfo.ast)
      |> moveToCaretTarget {astRef = ARBlank bodyId; offset = 0}
  | None ->
      astInfo


let orderRangeFromSmallToBig ((rangeBegin, rangeEnd) : int * int) : int * int =
  if rangeBegin > rangeEnd
  then (rangeEnd, rangeBegin)
  else (rangeBegin, rangeEnd)


(* Always returns a selection represented as two ints with the smaller int first.
   The numbers are identical if there is no selection. *)
let getSelectionRange (s : fluidState) : int * int =
  match s.selectionStart with
  | Some beginIdx when beginIdx < s.newPos ->
      (beginIdx, s.newPos)
  | Some endIdx ->
      (s.newPos, endIdx)
  | None ->
      (s.newPos, s.newPos)


let updateSelectionRange (newPos : int) (astInfo : ASTInfo.t) : ASTInfo.t =
  ASTInfo.modifyState astInfo ~f:(fun s ->
      { s with
        newPos
      ; selectionStart =
          Some (s.selectionStart |> Option.withDefault ~default:s.newPos) })


let getOptionalSelectionRange (s : fluidState) : (int * int) option =
  let endIdx = s.newPos in
  match s.selectionStart with
  | Some beginIdx ->
      Some (beginIdx, endIdx)
  | None ->
      None


let tokensInRange (selStartPos : int) (selEndPos : int) (astInfo : ASTInfo.t) :
    tokenInfos =
  astInfo.tokenInfos
  (* this condition is a little flaky, sometimes selects wrong tokens *)
  |> List.filter ~f:(fun t ->
         (* selectionStart within token *)
         (t.startPos <= selStartPos && selStartPos < t.endPos)
         (* selectionEnd within token *)
         || (t.startPos < selEndPos && selEndPos <= t.endPos)
         (* tokenStart within selection  *)
         || (selStartPos <= t.startPos && t.startPos < selEndPos)
         (* tokenEnd within selection  *)
         || (selStartPos < t.endPos && t.endPos <= selEndPos))


let getTopmostSelectionID (startPos : int) (endPos : int) (astInfo : ASTInfo.t)
    : ID.t option =
  let startPos, endPos = orderRangeFromSmallToBig (startPos, endPos) in
  (* TODO: if there's multiple topmost IDs, return parent of those IDs *)
  tokensInRange startPos endPos astInfo
  |> List.filter ~f:(fun ti -> not (T.isNewline ti.token))
  |> List.foldl ~init:(None, 0) ~f:(fun ti (topmostID, topmostDepth) ->
         let curID = T.parentExprID ti.token in
         let curDepth = FluidAST.ancestors curID astInfo.ast |> List.length in
         if (* check if current token is higher in the AST than the last token,
             * or if there's no topmost ID yet *)
            (curDepth < topmostDepth || topmostID = None)
            (* account for tokens that don't have ancestors (depth = 0)
             * but are not the topmost expression in the AST *)
            && not
                 ( curDepth = 0
                 && FluidAST.find curID astInfo.ast
                    != Some (FluidAST.toExpr astInfo.ast) )
         then (Some curID, curDepth)
         else (topmostID, topmostDepth))
  |> Tuple2.first


let getSelectedExprID (astInfo : ASTInfo.t) : ID.t option =
  getOptionalSelectionRange astInfo.state
  |> Option.andThen ~f:(fun (startPos, endPos) ->
         getTopmostSelectionID startPos endPos astInfo)


let maybeOpenCmd (m : Types.model) : Types.modification =
  let getExprIDOnCaret (astInfo : ASTInfo.t) =
    match getToken' astInfo.tokenInfos astInfo.state with
    | Some ti ->
        let id = T.tid ti.token in
        if T.validID id then Some id else None
    | None ->
        None
  in
  let mod' =
    match CursorState.tlidOf m.cursorState with
    | Some tlid ->
        ASTInfo.fromModelAndTLID m tlid
        |> Option.andThen ~f:(fun astInfo ->
               getSelectedExprID astInfo
               |> Option.orElseLazy (fun _ -> getExprIDOnCaret astInfo))
        |> Option.map ~f:(fun id -> FluidCommandsShow (tlid, id))
    | None ->
        None
  in
  Option.withDefault mod' ~default:NoChange


let rec updateKey
    ?(recursing = false) (inputEvent : fluidInputEvent) (astInfo : ASTInfo.t) =
  (* These might be the same token *)
  let origAstInfo = astInfo in
  let pos = astInfo.state.newPos in
  let toTheLeft, toTheRight, mNext = getNeighbours ~pos astInfo.tokenInfos in
  let onEdge =
    match (toTheLeft, toTheRight) with
    | L (lt, lti), R (rt, rti) ->
        (lt, lti) <> (rt, rti)
    | _ ->
        true
  in
  let keyIsInfix =
    match inputEvent with
    | InsertText txt when FluidTextInput.isInfixSymbol txt ->
        true
    | _ ->
        false
  in
  (* TODO: When changing TVariable and TFieldName and probably TFnName we
   * should convert them to a partial which retains the old object *)
  (* Checks to see if the token is within an if-condition statement *)
  let isInIfCondition token =
    let rec recurseUp maybeExpr prevId =
      match maybeExpr with
      | Some (E.EIf (_, cond, _, _)) when E.toID cond = prevId ->
          true
      | Some e ->
          let id = E.toID e in
          recurseUp (FluidAST.findParent id astInfo.ast) id
      | None ->
          false
    in
    let tid = T.tid token in
    recurseUp (FluidAST.findParent tid astInfo.ast) tid
  in
  let astInfo =
    (* This match drives a big chunk of the change operations, but is
     * inconsistent about whether it looks left/right and also about what
     * conditions it applies to each of the tokens.
     *
     * The largest inconsistency is whether or not the case expresses "in this
     * exact case, do this exact thing" or "in this very general case, do this
     * thing". The mixing and matching of these two means the cases are very
     * sensitive to ordering. If you're adding a case that's sensitive to
     * ordering ADD A TEST, even if it's otherwise redundant from a product
     * POV. *)
    match (inputEvent, toTheLeft, toTheRight) with
    (****************)
    (* AUTOCOMPLETE *)
    (****************)
    (* Note that these are spelt out explicitly on purpose, else they'll
     * trigger on the wrong element sometimes. *)
    | Keypress {key = K.Escape; _}, L (_, ti), _
      when isAutocompleting ti astInfo.state ->
        acClear astInfo
    | Keypress {key = K.Escape; _}, _, R (_, ti)
      when isAutocompleting ti astInfo.state ->
        acClear astInfo
    | Keypress {key = K.Up; _}, _, R (_, ti)
      when isAutocompleting ti astInfo.state ->
        acMoveUp astInfo
    | Keypress {key = K.Up; _}, L (_, ti), _
      when isAutocompleting ti astInfo.state ->
        acMoveUp astInfo
    | Keypress {key = K.Down; _}, _, R (_, ti)
      when isAutocompleting ti astInfo.state ->
        acMoveDown astInfo
    | Keypress {key = K.Down; _}, L (_, ti), _
      when isAutocompleting ti astInfo.state ->
        acMoveDown astInfo
    (*
     * Autocomplete finish
     *)
    | Keypress {key; _}, L (_, ti), _
      when isAutocompleting ti astInfo.state
           && [K.Enter; K.Tab; K.ShiftTab; K.Space] |> List.member ~value:key ->
        acEnter ti key astInfo
    | Keypress {key; _}, _, R (_, ti)
      when isAutocompleting ti astInfo.state
           && [K.Enter; K.Tab; K.ShiftTab; K.Space] |> List.member ~value:key ->
        acEnter ti key astInfo
    (* When we type a letter/number after an infix operator, complete and
     * then enter the number/letter. *)
    | InsertText txt, L (TRightPartial (_, _, _), ti), _
      when onEdge && Util.isIdentifierChar txt ->
        let astInfo = acEnter ti K.Tab astInfo in
        getLeftTokenAt astInfo.state.newPos (List.reverse astInfo.tokenInfos)
        |> Option.map ~f:(fun ti -> doInsert ~pos txt ti astInfo)
        |> Option.withDefault ~default:astInfo
    (*
     * Special autocomplete entries
     *)
    (* Piping, with and without autocomplete menu open *)
    | Keypress {key = K.ShiftEnter; _}, left, _ ->
        let doPipeline (astInfo : ASTInfo.t) : ASTInfo.t =
          let startPos, endPos = getSelectionRange astInfo.state in
          let topmostID = getTopmostSelectionID startPos endPos astInfo in
          let findParent = startPos = endPos in
          Option.map topmostID ~f:(fun id ->
              let astInfo, blankId = createPipe ~findParent id astInfo in
              match blankId with
              | None ->
                  astInfo
              | Some id ->
                  moveToAstRef (ARBlank id) astInfo)
          |> Option.withDefault ~default:astInfo
        in
        ( match left with
        | (L (TPartial _, ti) | L (TFieldPartial _, ti))
          when Option.is_some (AC.highlighted astInfo.state.ac) ->
            astInfo |> acEnter ti K.Enter |> doPipeline
        | _ ->
            doPipeline astInfo )
    (* press dot while in a variable entry *)
    | InsertText ".", L (TPartial _, ti), _
      when Option.map ~f:AC.isVariable (AC.highlighted astInfo.state.ac)
           = Some true ->
        acStartField ti astInfo
    | InsertText ".", L (TFieldPartial _, ti), _
    | InsertText ".", _, R (TFieldPartial _, ti)
      when Option.map ~f:AC.isField (AC.highlighted astInfo.state.ac)
           = Some true ->
        acStartField ti astInfo
    (********************)
    (* CARET NAVIGATION *)
    (********************)
    (* Tab to next blank *)
    | Keypress {key = K.Tab; _}, _, R (_, _)
    | Keypress {key = K.Tab; _}, L (_, _), _ ->
        moveToNextEditable pos astInfo
    | Keypress {key = K.ShiftTab; _}, _, R (_, _)
    | Keypress {key = K.ShiftTab; _}, L (_, _), _ ->
        moveToPrevEditable pos astInfo
    (* Left/Right movement *)
    | Keypress {key = K.GoToEndOfWord maintainSelection; _}, _, R (_, ti)
    | Keypress {key = K.GoToEndOfWord maintainSelection; _}, L (_, ti), _ ->
        if maintainSelection == K.KeepSelection
        then updateSelectionRange (getEndOfWordPos pos ti astInfo) astInfo
        else goToEndOfWord pos ti astInfo
    | Keypress {key = K.GoToStartOfWord maintainSelection; _}, _, R (_, ti)
    | Keypress {key = K.GoToStartOfWord maintainSelection; _}, L (_, ti), _ ->
        if maintainSelection == K.KeepSelection
        then updateSelectionRange (getStartOfWordPos pos ti astInfo) astInfo
        else goToStartOfWord pos ti astInfo
    | Keypress {key = K.Left; _}, L (_, ti), _ ->
        astInfo |> doLeft ~pos ti |> acMaybeShow ti
    | Keypress {key = K.Right; _}, _, R (_, ti) ->
        astInfo |> doRight ~pos ~next:mNext ti |> acMaybeShow ti
    | Keypress {key = K.GoToStartOfLine maintainSelection; _}, _, R (_, ti)
    | Keypress {key = K.GoToStartOfLine maintainSelection; _}, L (_, ti), _ ->
        if maintainSelection == K.KeepSelection
        then updateSelectionRange (getStartOfLineCaretPos ti astInfo) astInfo
        else moveToStartOfLine ti astInfo
    | Keypress {key = K.GoToEndOfLine maintainSelection; _}, _, R (_, ti) ->
        if maintainSelection == K.KeepSelection
        then updateSelectionRange (getEndOfLineCaretPos ti astInfo) astInfo
        else moveToEndOfLine ti astInfo
    | Keypress {key = K.Up; _}, _, _ ->
        doUp ~pos astInfo
    | Keypress {key = K.Down; _}, _, _ ->
        doDown ~pos astInfo
    (*************)
    (* SELECTION *)
    (*************)
    | Keypress {key = K.SelectAll; _}, _, R (_, _)
    | Keypress {key = K.SelectAll; _}, L (_, _), _ ->
        selectAll ~pos astInfo
    (*************)
    (* OVERWRITE *)
    (*************)
    | ReplaceText txt, _, _ ->
        replaceText txt astInfo
    (*************)
    (* DELETION  *)
    (*************)
    (* Delete selection *)
    | (DeleteContentBackward, _, _ | DeleteContentForward, _, _)
      when Option.isSome astInfo.state.selectionStart ->
        deleteSelection astInfo
    (* Special-case hack for deleting rows of a match or record *)
    | DeleteContentBackward, _, R (TRecordFieldname {fieldName = ""; _}, ti)
    | DeleteContentBackward, L (TNewline _, _), R (TPatternBlank _, ti) ->
        doBackspace ~pos ti astInfo
    | DeleteContentBackward, L (_, ti), _ ->
        doBackspace ~pos ti astInfo
    | DeleteContentForward, _, R (_, ti) ->
        doDelete ~pos ti astInfo
    | DeleteSoftLineBackward, _, R (_, ti)
    | DeleteSoftLineBackward, L (_, ti), _ ->
      (* The behavior of this action is not well specified -- every editor we've seen has slightly different behavior.
           The behavior we use here is: if there is a selection, delete it instead of deleting to start of line (like XCode but not VSCode).
           For expedience, delete to the visual start of line rather than the "real" start of line. This is symmetric with
           K.DeleteToEndOfLine but does not match any code editors we've seen. It does match many non-code text editors. *)
      ( match getOptionalSelectionRange astInfo.state with
      | Some selRange ->
          deleteCaretRange selRange astInfo
      | None ->
          deleteCaretRange (pos, getStartOfLineCaretPos ti astInfo) astInfo )
    | DeleteSoftLineForward, _, R (_, ti) | DeleteSoftLineForward, L (_, ti), _
      ->
      (* The behavior of this action is not well specified -- every editor we've seen has slightly different behavior.
           The behavior we use here is: if there is a selection, delete it instead of deleting to end of line (like XCode and VSCode).
           For expedience, in the presence of wrapping, delete to the visual end of line rather than the "real" end of line.
           This matches the behavior of XCode and VSCode. Most standard non-code text editors do not implement this command. *)
      ( match getOptionalSelectionRange astInfo.state with
      | Some selRange ->
          deleteCaretRange selRange astInfo
      | None ->
          deleteCaretRange (pos, getEndOfLineCaretPos ti astInfo) astInfo )
    | DeleteWordForward, _, R (_, ti) ->
      ( match getOptionalSelectionRange astInfo.state with
      | Some selRange ->
          deleteCaretRange selRange astInfo
      | None ->
          let movedState = goToEndOfWord pos ti astInfo in
          let newAstInfo =
            deleteCaretRange (pos, movedState.state.newPos) astInfo
          in
          if newAstInfo.ast = astInfo.ast && newAstInfo.state.newPos = pos
          then ASTInfo.modifyState newAstInfo ~f:(fun _ -> movedState.state)
          else newAstInfo )
    | DeleteWordBackward, L (_, ti), _ ->
      ( match getOptionalSelectionRange astInfo.state with
      | Some selRange ->
          deleteCaretRange selRange astInfo
      | None ->
          let rangeStart =
            if T.isStringToken ti.token && pos != ti.startPos
            then getBegOfWordInStrCaretPos ~pos ti
            else ti.startPos
          in
          deleteCaretRange (rangeStart, pos) astInfo )
    (****************************************)
    (* SKIPPING OVER SYMBOLS BY TYPING THEM *)
    (****************************************)
    (*
     * Skipping over a lambda arrow with '->'
     *)
    | InsertText "-", L (TLambdaVar _, _), R (TLambdaArrow _, ti) ->
        (* ___| -> ___ to ___ |-> ___ *)
        moveOneRight (ti.startPos + 1) astInfo
    | InsertText "-", L (TLambdaArrow _, _), R (TLambdaArrow _, ti)
      when pos = ti.startPos + 1 ->
        (* ___ |-> ___ to ___ -|> ___ *)
        moveOneRight (ti.startPos + 1) astInfo
    | InsertText ">", L (TLambdaArrow _, _), R (TLambdaArrow _, ti)
      when pos = ti.startPos + 2 ->
        (* ___ -|> ___ to ___ -> |___ *)
        moveToNextNonWhitespaceToken pos astInfo
    (*
     * Skipping over specific characters
     *)
    | InsertText "=", _, R (TLetAssignment _, toTheRight) ->
        moveTo toTheRight.endPos astInfo
    | InsertText ":", _, R (TRecordSep _, toTheRight) ->
        moveTo toTheRight.endPos astInfo
    | Keypress {key = K.Space; _}, _, R (TSep _, _) ->
        moveOneRight pos astInfo
    (* Pressing } to go over the last } *)
    | InsertText "}", _, R (TRecordClose _, ti) when pos = ti.endPos - 1 ->
        moveOneRight pos astInfo
    (* Pressing ] to go over the last ] *)
    | InsertText "]", _, R (TListClose _, ti) when pos = ti.endPos - 1 ->
        moveOneRight pos astInfo
    (* Pressing quote to go over the last quote *)
    | InsertText "\"", _, R (TPatternString _, ti)
    | InsertText "\"", _, R (TString _, ti)
    | InsertText "\"", _, R (TStringMLEnd _, ti)
      when pos = ti.endPos - 1 ->
        moveOneRight pos astInfo
    (***************************)
    (* CREATING NEW CONSTRUCTS *)
    (***************************)
    (* Entering a string escape
     * TODO: Move this to doInsert *)
    | InsertText "\\", L (TString _, _), R (TString _, ti)
      when false (* disable for now *) && pos - ti.startPos != 0 ->
        startEscapingString pos ti astInfo
    (* comma - add another of the thing *)
    | InsertText ",", L (TListOpen (id, _), _), _ when onEdge ->
        let bID = gid () in
        let newExpr = E.EBlank bID (* new separators *) in
        astInfo
        |> ASTInfo.setAST (insertInList ~index:0 id ~newExpr astInfo.ast)
        |> moveToCaretTarget {astRef = ARBlank bID; offset = 0}
    | InsertText ",", L (TLambdaSymbol (id, _), _), _ when onEdge ->
        astInfo
        |> ASTInfo.setAST (insertLambdaVar ~index:0 id ~name:"" astInfo.ast)
        |> moveToCaretTarget {astRef = ARLambda (id, LBPVarName 0); offset = 0}
    | InsertText ",", L (TLambdaVar (id, _, index, _, _), _), _ when onEdge ->
        astInfo
        |> ASTInfo.setAST
             (insertLambdaVar ~index:(index + 1) id ~name:"" astInfo.ast)
        |> moveToCaretTarget
             {astRef = ARLambda (id, LBPVarName (index + 1)); offset = 0}
    | InsertText ",", _, R (TLambdaVar (id, _, index, _, _), _) when onEdge ->
        astInfo
        |> ASTInfo.setAST (insertLambdaVar ~index id ~name:"" astInfo.ast)
        |> moveToCaretTarget
             {astRef = ARLambda (id, LBPVarName index); offset = 0}
    | InsertText ",", L (t, ti), _ ->
        if onEdge
        then
          (* If we are at the end of an expression,
           * we check if we are in a list.
           * If so, we add a blank after the current
           * index in the list and place the caret
           * in that blank. *)
          let exprID = T.tid t in
          ( match FluidAST.findParent exprID astInfo.ast with
          | Some (E.EList (listID, exprs)) ->
              exprs
              |> List.findIndex ~f:(fun e -> E.toID e = exprID)
              |> Option.map ~f:(fun listIdx -> (listID, listIdx))
          | _ ->
              None )
          |> Option.map ~f:(fun (listID, listIdx) ->
                 let newExpr, target =
                   let bID = gid () in
                   (E.EBlank bID, {astRef = ARBlank bID; offset = 0})
                 in
                 ( insertInList ~index:(listIdx + 1) ~newExpr listID astInfo.ast
                 , target ))
          |> Option.map ~f:(fun (newAST, newTarget) ->
                 astInfo |> ASTInfo.setAST newAST |> moveToCaretTarget newTarget)
          |> Option.withDefault ~default:astInfo
        else doInsert ~pos "," ti astInfo
    (* Field access *)
    | InsertText ".", L (TFieldPartial (id, _, _, _, _), _), _ ->
        (* When pressing . in a field access partial, commit the partial *)
        let newPartialID = gid () in
        let ast =
          FluidAST.update id astInfo.ast ~f:(function
              | EPartial (_, name, EFieldAccess (faid, expr, _)) ->
                  let committedAccess = E.EFieldAccess (faid, expr, name) in
                  EPartial
                    ( newPartialID
                    , ""
                    , EFieldAccess (gid (), committedAccess, "") )
              | e ->
                  recover ("updateKey insert . - unexpected expr " ^ E.show e) e)
        in
        astInfo
        |> ASTInfo.setAST ast
        |> moveToCaretTarget {astRef = ARPartial newPartialID; offset = 0}
    | InsertText ".", L (TVariable (id, _, _), toTheLeft), _
    | InsertText ".", L (TFieldName (id, _, _, _), toTheLeft), _
      when onEdge && pos = toTheLeft.endPos ->
        let newAST, target =
          exprToFieldAccess id ~partialID:(gid ()) ~fieldID:(gid ()) astInfo.ast
        in
        astInfo |> ASTInfo.setAST newAST |> moveToCaretTarget target
    (* Infix symbol insertion to create partials *)
    | InsertText infixTxt, L (TPipe _, ti), _
    | InsertText infixTxt, _, R (TPlaceholder _, ti)
    | InsertText infixTxt, _, R (TBlank _, ti)
    | InsertText infixTxt, L (_, ti), _
      when keyIsInfix ->
        doInfixInsert ~pos infixTxt ti astInfo
    (* Typing between empty list symbols [] *)
    | InsertText txt, L (TListOpen (id, _), _), R (TListClose _, _) ->
        let newExpr, target = insertInBlankExpr txt in
        astInfo
        |> ASTInfo.setAST (insertInList ~index:0 id ~newExpr astInfo.ast)
        |> moveToCaretTarget target
    (* Typing between empty record symbols {} *)
    | InsertText txt, L (TRecordOpen (id, _), _), R (TRecordClose _, _) ->
        (* Adds new initial record row with the typed
         * value as the fieldname (if value entered is valid),
         * then move caret to end of fieldname *)
        if Util.isIdentifierChar txt
        then
          astInfo
          |> ASTInfo.setAST (addRecordRowAt ~letter:txt 0 id astInfo.ast)
          |> moveToAstRef (ARRecord (id, RPFieldname 0)) ~offset:1
        else astInfo
    (***********************************)
    (* INSERT INTO EXISTING CONSTRUCTS *)
    (***********************************)
    | InsertText ins, L (TPlaceholder {placeholder; blankID; fnID; _}, _), _
    | InsertText ins, _, R (TPlaceholder {placeholder; blankID; fnID; _}, _) ->
        (* We need this special case because by the time we get to the general
         * doInsert handling, reconstructing the difference between placeholders
         * and blanks is too challenging. ASTRefs cannot distinguish blanks and placeholders. *)
        let newExpr, newTarget =
          insertInPlaceholderExpr
            ~fnID
            ~placeholder
            ~ins
            astInfo.ast
            astInfo.props
        in
        astInfo
        |> ASTInfo.setAST
             (FluidAST.replace blankID ~replacement:newExpr astInfo.ast)
        |> moveToCaretTarget newTarget
    | Keypress {key = K.Space; _}, _, R (_, toTheRight) ->
        doInsert ~pos " " toTheRight astInfo
    | InsertText txt, L (_, toTheLeft), _ when T.isAppendable toTheLeft.token ->
        doInsert ~pos txt toTheLeft astInfo
    | InsertText txt, _, R (_, toTheRight) ->
        doInsert ~pos txt toTheRight astInfo
    (***********)
    (* K.Enter *)
    (***********)
    (*
     * Caret to right of record open {
     * Add new initial record row and move caret to it. *)
    | Keypress {key = K.Enter; _}, L (TRecordOpen (id, _), _), _ ->
        astInfo
        |> ASTInfo.setAST (addRecordRowAt 0 id astInfo.ast)
        |> moveToAstRef (ARRecord (id, RPFieldname 0))
    (*
     * Caret to left of record close }
     * Add new final record but leave caret to left of } *)
    | Keypress {key = K.Enter; _}, _, R (TRecordClose (id, _), _) ->
        astInfo
        |> recordAction "addRecordRowToBack"
        |> ASTInfo.setAST (addRecordRowToBack id astInfo.ast)
        |> moveToAstRef (ARRecord (id, RPClose))
    (*
     * Caret between pipe symbol |> and following expression.
     * Move current pipe expr down by adding new expr above it.
     * Keep caret "the same", only moved down by 1 column. *)
    | Keypress {key = K.Enter; _}, L (TPipe (id, idx, _, _), _), R _ ->
        let astInfo, _ = addPipeExprAt id (idx + 1) astInfo in
        astInfo |> moveToAstRef (ARPipe (id, idx + 1)) ~offset:2
    (*
     * Caret on end-of-line.
     * Following newline contains a parent and index, meaning we're inside some
     * special construct. Special-case each of those. *)
    | ( Keypress {key = K.Enter; _}
      , _
      , R (TNewline (Some (_, parentId, Some idx)), ti) ) ->
      ( match FluidAST.find parentId astInfo.ast with
      | Some (EPipe _) ->
          let astInfo, blankId = addPipeExprAt parentId (idx + 1) astInfo in
          moveToCaretTarget
            (caretTargetForStartOfExpr blankId astInfo.ast)
            astInfo
      | Some (ERecord _) ->
          astInfo
          |> ASTInfo.setAST (addRecordRowAt idx parentId astInfo.ast)
          |> moveToAstRef (ARRecord (parentId, RPFieldname idx))
      | Some (EMatch _) ->
          let astInfo = addMatchPatternAt parentId idx astInfo in
          astInfo
          |> moveToCaretTarget
               (caretTargetForBeginningOfMatchBranch parentId idx astInfo.ast)
      | Some (EFnCall _) ->
          (* Pressing enter at the end of an FnCall's expression should just
           * move right. We don't know what's next, so we just want to
           * literally go to whatever's on the other side of the newline.
           * *)
          doRight ~pos ~next:mNext ti astInfo
      | _ ->
          astInfo )
    (*
     * Caret at end of line with nothing in newline. *)
    | Keypress {key = K.Enter; _}, L (lt, lti), R (TNewline None, rti)
      when not
             ( T.isLet lt
             || isAutocompleting rti astInfo.state
             || isInIfCondition lt ) ->
        wrapInLet lti astInfo
    (*
     * Caret at end-of-line with no data in the TNewline.
     * Just move right (ie, * to beginning of next line) *)
    | Keypress {key = K.Enter; _}, L _, R (TNewline None, ti) ->
        doRight ~pos ~next:mNext ti astInfo
    (*
     * Caret at end-of-line generally adds a let on the line below,
     * unless the next line starts with a blank, in which case we go to it. *)
    | Keypress {key = K.Enter; _}, L _, R (TNewline (Some (id, _, _)), ti) ->
        if mNext
           |> Option.map ~f:(fun n ->
                  match n.token with TBlank _ -> true | _ -> false)
           |> Option.withDefault ~default:false
        then doRight ~pos ~next:mNext ti astInfo
        else
          let astInfo, letId = makeIntoLetBody id astInfo in
          astInfo |> moveToAstRef (ARLet (letId, LPVarName))
    (*
     * Caret at beginning of special line.
     * Preceding newline contains a parent and index, meaning we're inside some
     * special construct. Special-case each of those.
     *
     * In the special case of the special case where we're actually at the
     * beginning of the next line _following_ the construct, then we actually
     * want to add a let, not continue the construct. These are the index vs
     * length checks in each case.
     *
     * Keep in mind this is the newline that _ends the previous line_, which means
     * in each case the idx is one more than the number of elements in the construct.
     * Eg, a match with 2 rows will have idx=3 here.
     *)
    | ( Keypress {key = K.Enter; _}
      , L (TNewline (Some (_, parentId, Some idx)), _)
      , R (rTok, _) ) ->
        let applyToRightToken () : ASTInfo.t =
          let parentID = T.toParentID rTok in
          let index = T.toIndex rTok in
          match
            ( parentID
            , index
            , Option.andThen parentID ~f:(fun id ->
                  FluidAST.find id astInfo.ast) )
          with
          | Some parentId, Some idx, Some (EMatch _) ->
              let astInfo = addMatchPatternAt parentId idx astInfo in
              let target =
                caretTargetForBeginningOfMatchBranch
                  parentId
                  (idx + 1)
                  astInfo.ast
              in
              moveToCaretTarget target astInfo
          | Some parentId, Some idx, Some (ERecord _) ->
              let ast = addRecordRowAt idx parentId astInfo.ast in
              astInfo
              |> ASTInfo.setAST ast
              |> moveToCaretTarget
                   { astRef = ARRecord (parentId, RPFieldname (idx + 1))
                   ; offset = 0 }
          | _ ->
              let id = T.tid rTok in
              let astInfo, _ = makeIntoLetBody id astInfo in
              astInfo
              |> moveToCaretTarget (caretTargetForStartOfExpr id astInfo.ast)
        in
        ( match FluidAST.find parentId astInfo.ast with
        | Some (EMatch (_, _, exprs)) ->
            (* if a match has n rows, the last newline has idx=(n+1) *)
            if idx = List.length exprs
            then applyToRightToken ()
            else
              let astInfo = addMatchPatternAt parentId idx astInfo in
              let target =
                caretTargetForBeginningOfMatchBranch
                  parentId
                  (idx + 1)
                  astInfo.ast
              in
              moveToCaretTarget target astInfo
        | Some (EPipe (_, exprs)) ->
            (* exprs[0] is the initial value of the pipeline, but the indexing
             * is zero-based starting at exprs[1] (it indexes the _pipes
             * only_), so need idx+1 here to counteract. *)
            if idx + 1 = List.length exprs
            then applyToRightToken ()
            else
              let astInfo, _ = addPipeExprAt parentId (idx + 1) astInfo in
              moveToAstRef (ARPipe (parentId, idx + 1)) astInfo
        | Some (ERecord _) ->
            (* No length special-case needed because records do not emit a
             * TNewline with index after the final '}'. In this case, we
             * actually hit the next match case instead. *)
            astInfo
            |> ASTInfo.setAST (addRecordRowAt idx parentId astInfo.ast)
            |> moveToAstRef (ARRecord (parentId, RPFieldname (idx + 1)))
        | _ ->
            astInfo )
    (*
     * Caret at very beginning of tokens or at beginning of non-special line. *)
    | Keypress {key = K.Enter; _}, No, R (t, _)
    | Keypress {key = K.Enter; _}, L (TNewline _, _), R (t, _) ->
        (* In some cases, like |1 + 2, we want to wrap the parent expr (in this case the binop) in a let.
         * This has to be recursive to handle variations on |1*2 + 3.
         * In other cases, we want to wrap just the subexpression, such as an if's then expression. *)
        let id = T.tid t in
        let topID =
          FluidAST.find id astInfo.ast
          |> Option.andThen ~f:(fun directExpr ->
                 findAppropriateParentToWrap directExpr astInfo.ast)
          |> Option.map ~f:(fun expr -> E.toID expr)
          |> Option.withDefault ~default:id
        in
        let astInfo, _ = makeIntoLetBody topID astInfo in
        astInfo
        |> moveToCaretTarget (caretTargetForStartOfExpr topID astInfo.ast)
    (* Caret at very end of tokens where last line is non-let expression. *)
    | Keypress {key = K.Enter; _}, L (token, ti), No when not (T.isLet token) ->
        wrapInLet ti astInfo
    | _ ->
        (* Unknown *)
        report ("Unknown action: " ^ show_fluidInputEvent inputEvent) astInfo
  in
  let astInfo =
    ASTInfo.modifyState astInfo ~f:(fun s -> {s with lastInput = inputEvent})
  in
  let astInfo =
    (* This is a hack to make Enter create a new entry in matches and pipes
     * at the end of an AST. Matches/Pipes generate newlines at the end of
     * the canvas: we don't want those newlines to appear in editor, however,
     * we also can't get rid of them because it's a significant challenge to
     * know what to do in those cases without that information. So instead, we
     * allow them to be created and deal with the consequences.
     *
     * They don't appear in the browser, so we can ignore that.
     *
     * The major consequence is that there is an extra space at the end of the
     * AST (the one after the newline). Users can put their cursor all the way
     * to the end of the AST, and then they press left and the cursor doesn't
     * move (since the browser doesn't display the final newline, the cursor
     * goes to the same spot).
     *
     * We handle this by checking if we're in that situation and moving the
     * cursor back to the right place if so.
     *
     * TODO: there may be ways of getting the cursor to the end without going
     * through this code, if so we need to move it. *)
    let text = Printer.tokensToString astInfo.tokenInfos in
    let last = List.last astInfo.tokenInfos in
    match last with
    | Some {token = TNewline _; _}
      when String.length text = astInfo.state.newPos ->
        astInfo
        |> ASTInfo.modifyState ~f:(fun s -> {s with newPos = s.newPos - 1})
    | _ ->
        astInfo
  in
  (* If we were on a partial and have moved off it, we may want to commit that
   * partial. For example, if we fully typed out "String::append", then move 
   * away, we want that to become `String::append ___ ___`.
   *
   * We "commit the partial" using the old state, and then we do the action
   * again to make sure we go to the right place for the new canvas.
   *
   * This is done here because the logic is different than clicking. *)
  if recursing
  then astInfo
  else
    let key =
      match inputEvent with Keypress {key; _} -> Some key | _ -> None
    in
    match (toTheLeft, toTheRight) with
    | L (TPartial (_, str, _), ti), _
    | L (TFieldPartial (_, _, _, str, _), ti), _
    | _, R (TPartial (_, str, _), ti)
    | _, R (TFieldPartial (_, _, _, str, _), ti)
    (* When pressing an infix character, it's hard to tell whether to commit or
     * not.  If the partial is an int, or a function that returns one, pressing
     * +, -, etc  should lead to committing and then doing the action.
     *
     * However, if the partial is a valid function such as +, then pressing +
     * again could be an attempt to make ++, not `+ + ___`.
     *
     * So if the new function _could_ be valid, don't commit. *)
      when key = Some K.Right || key = Some K.Left || keyIsInfix ->
        let shouldCommit =
          match inputEvent with
          | Keypress {key = K.Right; _} | Keypress {key = K.Left; _} ->
              true
          | InsertText txt ->
              (* if the partial is a valid function name, don't commit *)
              let newQueryString = str ^ txt in
              astInfo.state.ac.completions
              |> List.filter ~f:(fun {item; _} ->
                     String.contains ~substring:newQueryString (AC.asName item))
              |> ( == ) []
          | _ ->
              (* unreachable due to when condition on enclosing match branch *)
              true
        in
        if shouldCommit
        then
          (* To calculate the new AST, try to commit the old AST with the new
           * position. *)
          let committed = commitIfValid astInfo.state.newPos ti origAstInfo in
          (* To find out where the cursor should be, replay the movement
           * command from the old position. *)
          let committed = {committed with state = origAstInfo.state} in
          updateKey ~recursing:true inputEvent committed
        else astInfo
    | L (TPartial (_, _, _), ti), _ when false (* disable for now *) ->
        maybeCommitStringPartial pos ti astInfo
    | _ ->
        astInfo


(* deleteCaretRange is equivalent to pressing backspace starting from the
 * larger of the two caret positions until the caret reaches the smaller of the
 * caret positions or can no longer move.
 *
 * XXX(JULIAN): This actually moves the caret to the larger side of the range
 * and backspaces until the beginning, which means this hijacks the caret in
  * the state. *)
and deleteCaretRange (caretRange : int * int) (origInfo : ASTInfo.t) : ASTInfo.t
    =
  let rangeStart, rangeEnd = orderRangeFromSmallToBig caretRange in
  let origInfo =
    ASTInfo.modifyState origInfo ~f:(fun s ->
        {s with newPos = rangeEnd; oldPos = s.newPos; selectionStart = None})
  in
  let oldInfo = ref origInfo in
  let nothingChanged = ref false in
  while (not !nothingChanged) && !oldInfo.state.newPos > rangeStart do
    let newInfo = updateKey DeleteContentBackward !oldInfo in
    if newInfo.state.newPos = !oldInfo.state.newPos
       && newInfo.ast = !oldInfo.ast
    then
      (* stop if nothing changed--guarantees loop termination *)
      nothingChanged := true
    else oldInfo := newInfo
  done ;
  !oldInfo


(* deleteSelection is equivalent to pressing backspace starting from the larger of the two caret positions
   forming the selection until the caret reaches the smaller of the caret positions or can no longer move. *)
and deleteSelection (astInfo : ASTInfo.t) : ASTInfo.t =
  deleteCaretRange (getSelectionRange astInfo.state) astInfo


and replaceText (str : string) (astInfo : ASTInfo.t) : ASTInfo.t =
  astInfo |> deleteSelection |> updateKey (InsertText str)


let updateAutocomplete (m : model) (tlid : TLID.t) (astInfo : ASTInfo.t) :
    ASTInfo.t =
  match getToken' astInfo.tokenInfos astInfo.state with
  | Some ti when T.isAutocompletable ti.token ->
      let m = TL.withAST m tlid astInfo.ast in
      ASTInfo.modifyState astInfo ~f:(fun s ->
          let newAC = AC.regenerate m s.ac (tlid, ti) in
          {s with ac = newAC})
  | _ ->
      astInfo


let updateMouseClick (newPos : int) (astInfo : ASTInfo.t) : ASTInfo.t =
  let lastPos =
    astInfo.tokenInfos
    |> List.last
    |> Option.map ~f:(fun ti -> ti.endPos)
    |> Option.withDefault ~default:0
  in
  let newPos = if newPos > lastPos then lastPos else newPos in
  let newPos =
    (* TODO: add tests for clicking in the middle of a pipe (or blank) *)
    match getLeftTokenAt newPos astInfo.tokenInfos with
    | Some current when T.isBlank current.token ->
        current.startPos
    | Some ({token = TPipe _; _} as current) ->
        current.endPos
    | _ ->
        newPos
  in
  astInfo |> acMaybeCommit newPos |> updatePosAndAC newPos


let shouldDoDefaultAction (key : K.key) : bool =
  match key with
  | K.GoToStartOfLine _
  | K.GoToEndOfLine _
  | K.SelectAll
  | K.GoToStartOfWord _
  | K.GoToEndOfWord _ ->
      false
  | _ ->
      true


let shouldSelect (key : K.key) : bool =
  match key with
  | K.GoToStartOfWord K.KeepSelection
  | K.GoToEndOfWord K.KeepSelection
  | K.GoToStartOfLine K.KeepSelection
  | K.GoToEndOfLine K.KeepSelection
  | K.SelectAll ->
      true
  | _ ->
      false


(** [expressionRange e target] returns the beginning and end of the range
  * from the expression's first and last token by cross-referencing the
  * tokens for the expression with the tokens for the whole editor's expr.
  *
  * This is preferred to just getting all the tokens with the same exprID
  * because the last expression in a token range
  * (e.g. a FnCall `Int::add 1 2`) might be for a sub-expression and have a
  * different ID, (in the above case the last token TInt(2) belongs to the
  * second sub-expr of the FnCall) *)
let expressionRange (exprID : ID.t) (astInfo : ASTInfo.t) : (int * int) option =
  let containingTokens = astInfo.tokenInfos in
  let exprTokens =
    FluidAST.find exprID astInfo.ast
    |> Option.map ~f:(fun expr -> tokenizeForFocusedEditor expr astInfo.state)
    |> Option.withDefault ~default:[]
  in
  let exprStartToken, exprEndToken =
    (List.head exprTokens, List.last exprTokens)
    |> Tuple2.mapAll ~f:(function
           | Some exprTok ->
               List.find containingTokens ~f:(fun tk ->
                   T.matchesContent exprTok.token tk.token)
           | _ ->
               None)
  in
  match (exprStartToken, exprEndToken) with
  (* range is from startPos of first token in expr to
    * endPos of last token in expr *)
  | Some {startPos; _}, Some {endPos; _} ->
      Some (startPos, endPos)
  | _ ->
      None


let getExpressionRangeAtCaret (astInfo : ASTInfo.t) : (int * int) option =
  getToken' astInfo.tokenInfos astInfo.state
  (* get token that the cursor is currently on *)
  |> Option.andThen ~f:(fun t ->
         (* get expression that the token belongs to *)
         let exprID = T.tid t.token in
         expressionRange exprID astInfo)
  |> Option.map ~f:(fun (eStartPos, eEndPos) -> (eStartPos, eEndPos))


let reconstructExprFromRange (range : int * int) (astInfo : ASTInfo.t) :
    FluidExpression.t option =
  (* prevent duplicates *)
  let open FluidExpression in
  let astInfo = ASTInfo.setAST (FluidAST.clone astInfo.ast) astInfo in
  (* a few helpers *)
  let toBool_ s =
    if s = "true"
    then true
    else if s = "false"
    then false
    else
      recover
        "string bool token should always be convertable to bool"
        ~debug:s
        false
  in
  let findTokenValue tokens tID typeName =
    List.find tokens ~f:(fun (tID', _, typeName') ->
        tID = tID' && typeName = typeName')
    |> Option.map ~f:Tuple3.second
  in
  let startPos, endPos = orderRangeFromSmallToBig range in
  (* main main recursive algorithm *)
  (* algo:
    * find topmost expression by ID and
    * reconstruct full/subset of expression
    * recurse into children (that remain in subset) to reconstruct those too *)
  let rec reconstruct ~topmostID (startPos, endPos) : E.t option =
    let topmostExpr =
      topmostID
      |> Option.andThen ~f:(fun id -> FluidAST.find id astInfo.ast)
      |> Option.withDefault ~default:(EBlank (gid ()))
    in
    let tokens =
      (* simplify tokens to make them homogenous, easier to parse *)
      tokensInRange startPos endPos astInfo
      |> List.map ~f:(fun ti ->
             let t = ti.token in
             let text =
               (* trim tokens if they're on the edge of the range *)
               T.toText t
               |> String.dropLeft
                    ~count:
                      ( if ti.startPos < startPos
                      then startPos - ti.startPos
                      else 0 )
               |> String.dropRight
                    ~count:(if ti.endPos > endPos then ti.endPos - endPos else 0)
               |> fun text ->
               (* if string, do extra trim to account for quotes, then re-append quotes *)
               if T.toTypeName ti.token = "string"
               then "\"" ^ Util.trimQuotes text ^ "\""
               else text
             in
             let open T in
             (tid t, text, toTypeName t))
    in
    let reconstructExpr expr : E.t option =
      match expr with
      | EPipeTarget _ ->
          Some expr
      | _ ->
          let exprID = E.toID expr in
          expressionRange exprID astInfo
          |> Option.andThen ~f:(fun (exprStartPos, exprEndPos) ->
                 (* ensure expression range is not totally outside selection range *)
                 if exprStartPos > endPos || exprEndPos < startPos
                 then None
                 else Some (max exprStartPos startPos, min exprEndPos endPos))
          |> Option.andThen ~f:(reconstruct ~topmostID:(Some exprID))
    in
    let orDefaultExpr : E.t option -> E.t =
      Option.withDefault ~default:(EBlank (gid ()))
    in
    let id = gid () in
    match topmostExpr with
    | _ when tokens = [] ->
        None
    (* basic, single/fixed-token expressions *)
    | EInteger (eID, _) ->
        findTokenValue tokens eID "integer"
        |> Option.map ~f:Util.coerceStringTo63BitInt
        |> Option.map ~f:(fun v -> EInteger (gid (), v))
    | EBool (eID, value) ->
        Option.or_
          (findTokenValue tokens eID "true")
          (findTokenValue tokens eID "false")
        |> Option.andThen ~f:(fun newValue ->
               if newValue = ""
               then None
               else if newValue <> string_of_bool value
               then Some (EPartial (gid (), newValue, EBool (id, value)))
               else Some (EBool (id, value)))
    | ENull eID ->
        findTokenValue tokens eID "null"
        |> Option.map ~f:(fun newValue ->
               if newValue = "null"
               then ENull id
               else EPartial (gid (), newValue, ENull id))
    | EString (eID, _) ->
        let merged =
          tokens
          |> List.filter ~f:(fun (_, _, type_) ->
                 type_ <> "newline" && type_ <> "indent")
          |> List.map ~f:Tuple3.second
          |> String.join ~sep:""
        in
        if merged = ""
        then None
        else Some (EString (eID, Util.trimQuotes merged))
    | EFloat (eID, _, _) ->
        let newWhole = findTokenValue tokens eID "float-whole" in
        let pointSelected = findTokenValue tokens eID "float-point" <> None in
        let newFraction = findTokenValue tokens eID "float-fractional" in
        ( match (newWhole, pointSelected, newFraction) with
        | Some value, true, None ->
            Some (EFloat (id, value, "0"))
        | Some value, false, None | None, false, Some value ->
            Some (EInteger (id, Util.coerceStringTo63BitInt value))
        | None, true, Some value ->
            Some (EFloat (id, "0", value))
        | Some whole, true, Some fraction ->
            Some (EFloat (id, whole, fraction))
        | None, true, None ->
            Some (EFloat (id, "0", "0"))
        | _, _, _ ->
            None )
    | EBlank _ ->
        Some (EBlank id)
    (* empty let expr and subsets *)
    | ELet (eID, _lhs, rhs, body) ->
        let letKeywordSelected =
          findTokenValue tokens eID "let-keyword" <> None
        in
        let newLhs =
          findTokenValue tokens eID "let-var-name"
          |> Option.withDefault ~default:""
        in
        ( match (reconstructExpr rhs, reconstructExpr body) with
        | None, None when newLhs <> "" ->
            Some (EPartial (gid (), newLhs, EVariable (gid (), newLhs)))
        | None, Some e ->
            Some e
        | Some newRhs, None ->
            Some (ELet (id, newLhs, newRhs, EBlank (gid ())))
        | Some newRhs, Some newBody ->
            Some (ELet (id, newLhs, newRhs, newBody))
        | None, None when letKeywordSelected ->
            Some (ELet (id, newLhs, EBlank (gid ()), EBlank (gid ())))
        | _, _ ->
            None )
    | EIf (eID, cond, thenBody, elseBody) ->
        let ifKeywordSelected =
          findTokenValue tokens eID "if-keyword" <> None
        in
        let thenKeywordSelected =
          findTokenValue tokens eID "if-then-keyword" <> None
        in
        let elseKeywordSelected =
          findTokenValue tokens eID "if-else-keyword" <> None
        in
        ( match
            ( reconstructExpr cond
            , reconstructExpr thenBody
            , reconstructExpr elseBody )
          with
        | newCond, newThenBody, newElseBody
          when ifKeywordSelected || thenKeywordSelected || elseKeywordSelected
          ->
            Some
              (EIf
                 ( id
                 , newCond |> orDefaultExpr
                 , newThenBody |> orDefaultExpr
                 , newElseBody |> orDefaultExpr ))
        | Some e, None, None | None, Some e, None | None, None, Some e ->
            Some e
        | _ ->
            None )
    | EBinOp (eID, name, expr1, expr2, ster) ->
        let newName =
          findTokenValue tokens eID "binop" |> Option.withDefault ~default:""
        in
        ( match (reconstructExpr expr1, reconstructExpr expr2) with
        | Some newExpr1, Some newExpr2 when newName = "" ->
          (* since we don't allow empty partials, reconstruct the binop as we would when
           * the binop is manually deleted
           * (by elevating the argument expressions into ELets provided they aren't blanks) *)
          ( match (newExpr1, newExpr2) with
          | EBlank _, EBlank _ ->
              None
          | EBlank _, e | e, EBlank _ ->
              Some (ELet (gid (), "", e, EBlank (gid ())))
          | e1, e2 ->
              Some
                (ELet (gid (), "", e1, ELet (gid (), "", e2, EBlank (gid ()))))
          )
        | None, Some e ->
            let e = EBinOp (id, name, EBlank (gid ()), e, ster) in
            if newName = ""
            then None
            else if name <> newName
            then Some (EPartial (gid (), newName, e))
            else Some e
        | Some e, None ->
            let e = EBinOp (id, name, e, EBlank (gid ()), ster) in
            if newName = ""
            then None
            else if name <> newName
            then Some (EPartial (gid (), newName, e))
            else Some e
        | Some newExpr1, Some newExpr2 ->
            let e = EBinOp (id, name, newExpr1, newExpr2, ster) in
            if newName = ""
            then None
            else if name <> newName
            then Some (EPartial (gid (), newName, e))
            else Some e
        | None, None when newName <> "" ->
            let e = EBinOp (id, name, EBlank (gid ()), EBlank (gid ()), ster) in
            if newName = ""
            then None
            else if name <> newName
            then Some (EPartial (gid (), newName, e))
            else Some e
        | _, _ ->
            None )
    | ELambda (eID, _, body) ->
        (* might be an edge case here where one of the vars is not (fully) selected but
         * is still bound in the body, would be worth turning the EVars in the body to partials somehow *)
        let newVars =
          (* get lambda-var tokens that belong to this expression
           * out of the list of tokens in the selection range *)
          tokens
          |> List.filterMap ~f:(function
                 | vID, value, "lambda-var" when vID = eID ->
                     Some (gid (), value)
                 | _ ->
                     None)
        in
        Some (ELambda (id, newVars, reconstructExpr body |> orDefaultExpr))
    | EFieldAccess (eID, e, _) ->
        let newFieldName =
          findTokenValue tokens eID "field-name"
          |> Option.withDefault ~default:""
        in
        let fieldOpSelected = findTokenValue tokens eID "field-op" <> None in
        let e = reconstructExpr e in
        ( match (e, fieldOpSelected, newFieldName) with
        | None, false, newFieldName when newFieldName != "" ->
            Some
              (EPartial (gid (), newFieldName, EVariable (gid (), newFieldName)))
        | None, true, newFieldName when newFieldName != "" ->
            Some (EFieldAccess (id, EBlank (gid ()), newFieldName))
        | Some e, true, _ ->
            Some (EFieldAccess (id, e, newFieldName))
        | _ ->
            e )
    | EVariable (eID, value) ->
        let newValue =
          findTokenValue tokens eID "variable" |> Option.withDefault ~default:""
        in
        let e = EVariable (id, value) in
        if newValue = ""
        then None
        else if value <> newValue
        then Some (EPartial (gid (), newValue, e))
        else Some e
    | EFnCall (eID, fnName, args, ster) ->
        let newArgs =
          match args with
          | EPipeTarget _ :: args ->
              EPipeTarget (gid ())
              :: List.map args ~f:(reconstructExpr >> orDefaultExpr)
          | _ ->
              List.map args ~f:(reconstructExpr >> orDefaultExpr)
        in
        let newFnName =
          findTokenValue tokens eID "fn-name" |> Option.withDefault ~default:""
        in
        let newFnVersion =
          findTokenValue tokens eID "fn-version"
          |> Option.withDefault ~default:""
        in
        let newFnName =
          if newFnVersion = ""
          then newFnName
          else newFnName ^ "_" ^ newFnVersion
        in
        let e = EFnCall (id, fnName, newArgs, ster) in
        if newFnName = ""
        then None
        else if fnName <> newFnName
        then Some (EPartial (gid (), newFnName, e))
        else Some e
    | EPartial (eID, _, expr) ->
        (* What should we do with the expr? Some of the name is covered by
         * the partial name which breaks the reconstruction algorithm. In
         * addtion, copying a partial without the old expr breaks the whole
         * concept of a partial. So it makes more sense to copy the whole
         * thing. *)
        let newName =
          findTokenValue tokens eID "partial" |> Option.withDefault ~default:""
        in
        Some (EPartial (id, newName, expr))
    | ERightPartial (eID, _, expr) ->
        let expr = reconstructExpr expr |> orDefaultExpr in
        let newName =
          findTokenValue tokens eID "partial-right"
          |> Option.withDefault ~default:""
        in
        Some (ERightPartial (id, newName, expr))
    | ELeftPartial (eID, _, expr) ->
        let expr = reconstructExpr expr |> orDefaultExpr in
        let newName =
          findTokenValue tokens eID "partial-left"
          |> Option.withDefault ~default:""
        in
        Some (ELeftPartial (id, newName, expr))
    | EList (_, exprs) ->
        let newExprs = List.map exprs ~f:reconstructExpr |> Option.values in
        Some (EList (id, newExprs))
    | ERecord (id, entries) ->
        let newEntries =
          (* looping through original set of tokens (before transforming them into tuples)
           * so we can get the index field *)
          tokensInRange startPos endPos astInfo
          |> List.filterMap ~f:(fun ti ->
                 match ti.token with
                 | TRecordFieldname
                     { recordID
                     ; index
                     ; fieldName = newKey
                     ; exprID = _
                     ; parentBlockID = _ }
                   when recordID = id (* watch out for nested records *) ->
                     List.getAt ~index entries
                     |> Option.map
                          ~f:
                            (Tuple2.mapEach
                               ~f:(fun _ -> newKey) (* replace key *)
                               ~g:
                                 (reconstructExpr >> orDefaultExpr)
                                 (* reconstruct value expression *))
                 | _ ->
                     None)
        in
        Some (ERecord (id, newEntries))
    | EPipe (_, exprs) ->
        let newExprs =
          List.map exprs ~f:reconstructExpr
          |> Option.values
          |> function
          | [] ->
              [EBlank (gid ()); EBlank (gid ())]
          | [expr] ->
              [expr; EBlank (gid ())]
          | exprs ->
              exprs
        in
        Some (EPipe (id, newExprs))
    | EConstructor (eID, name, exprs) ->
        let newName =
          findTokenValue tokens eID "constructor-name"
          |> Option.withDefault ~default:""
        in
        let newExprs = List.map exprs ~f:(reconstructExpr >> orDefaultExpr) in
        let e = EConstructor (id, name, newExprs) in
        if newName = ""
        then None
        else if name <> newName
        then Some (EPartial (gid (), newName, e))
        else Some e
    | EMatch (mID, cond, patternsAndExprs) ->
        let open FluidPattern in
        let newPatternAndExprs =
          List.map patternsAndExprs ~f:(fun (pattern, expr) ->
              let toksToPattern tokens pID =
                match
                  tokens |> List.filter ~f:(fun (pID', _, _) -> pID = pID')
                with
                | [(id, _, "pattern-blank")] ->
                    FPBlank (mID, id)
                | [(id, value, "pattern-integer")] ->
                    FPInteger (mID, id, Util.coerceStringTo63BitInt value)
                | [(id, value, "pattern-variable")] ->
                    FPVariable (mID, id, value)
                | (id, value, "pattern-constructor-name") :: _subPatternTokens
                  ->
                    (* temporarily assuming that FPConstructor's sub-pattern tokens are always copied as well*)
                    FPConstructor
                      ( mID
                      , id
                      , value
                      , match pattern with
                        | FPConstructor (_, _, _, ps) ->
                            ps
                        | _ ->
                            [] )
                | [(id, value, "pattern-string")] ->
                    FPString
                      { matchID = mID
                      ; patternID = id
                      ; str = Util.trimQuotes value }
                | [(id, value, "pattern-true")] | [(id, value, "pattern-false")]
                  ->
                    FPBool (mID, id, toBool_ value)
                | [(id, _, "pattern-null")] ->
                    FPNull (mID, id)
                | [ (id, whole, "pattern-float-whole")
                  ; (_, _, "pattern-float-point")
                  ; (_, fraction, "pattern-float-fractional") ] ->
                    FPFloat (mID, id, whole, fraction)
                | [ (id, value, "pattern-float-whole")
                  ; (_, _, "pattern-float-point") ]
                | [(id, value, "pattern-float-whole")] ->
                    FPInteger (mID, id, Util.coerceStringTo63BitInt value)
                | [ (_, _, "pattern-float-point")
                  ; (id, value, "pattern-float-fractional") ]
                | [(id, value, "pattern-float-fractional")] ->
                    FPInteger (mID, id, Util.coerceStringTo63BitInt value)
                | _ ->
                    FPBlank (mID, gid ())
              in
              let newPattern = toksToPattern tokens (P.toID pattern) in
              (newPattern, reconstructExpr expr |> orDefaultExpr))
        in
        Some
          (EMatch (id, reconstructExpr cond |> orDefaultExpr, newPatternAndExprs))
    | EFeatureFlag (_, name, cond, disabled, enabled) ->
        (* since we don't have any tokens associated with feature flags yet *)
        Some
          (EFeatureFlag
             ( id
             , (* should probably do some stuff about if the name token isn't fully selected *)
               name
             , reconstructExpr cond |> orDefaultExpr
             , reconstructExpr enabled |> orDefaultExpr
             , reconstructExpr disabled |> orDefaultExpr ))
    | EPipeTarget _ ->
        Some (EPipeTarget (gid ()))
  in
  let topmostID = getTopmostSelectionID startPos endPos astInfo in
  reconstruct ~topmostID (startPos, endPos)


let pasteOverSelection (data : clipboardContents) (astInfo : ASTInfo.t) :
    ASTInfo.t =
  let astInfo = deleteSelection astInfo in
  let ast = astInfo.ast in
  let mTi = getToken' astInfo.tokenInfos astInfo.state in
  let exprID = mTi |> Option.map ~f:(fun ti -> ti.token |> T.tid) in
  let expr = Option.andThen exprID ~f:(fun id -> FluidAST.find id ast) in
  let clipboardExpr = Clipboard.clipboardContentsToExpr data in
  let text = Clipboard.clipboardContentsToString data in
  let ct =
    mTi
    |> Option.andThen ~f:(fun ti ->
           caretTargetFromTokenInfo astInfo.state.newPos ti)
  in
  match expr with
  | Some expr ->
    ( match (expr, clipboardExpr, ct) with
    | EBlank id, Some cp, _ ->
        (* Paste into a blank *)
        let newAST = FluidAST.replace ~replacement:cp id ast in
        let caretTarget = caretTargetForEndOfExpr (E.toID cp) newAST in
        astInfo |> ASTInfo.setAST newAST |> moveToCaretTarget caretTarget
    | EString (id, str), _, Some {astRef = ARString (_, SPOpenQuote); offset} ->
        (* Paste into a string, to take care of newlines.
         * Note: pasting before an open quote
         * places the caret one unit left of the text end *)
        let replacement =
          E.EString (id, String.insertAt ~insert:text ~index:(offset - 1) str)
        in
        let newAST = FluidAST.replace ~replacement id ast in
        let caretTarget =
          CT.forARStringOpenQuote id (offset + String.length text)
        in
        astInfo |> ASTInfo.setAST newAST |> moveToCaretTarget caretTarget
    | ( ERecord (id, oldKVs)
      , Some (ERecord (_, pastedKVs))
      , Some {astRef = ARRecord (_, RPFieldname index); _} ) ->
        (* Since fieldnames can't contain exprs, merge pasted record with existing record,
         * keeping duplicate fieldnames *)
        let first, last =
          match List.getAt oldKVs ~index with
          | Some ("", EBlank _) ->
              (* not adding 1 to index ensures we don't include this entirely empty entry;
               * adding 1 ensures we don't include it after the paste either *)
              ( List.take oldKVs ~count:index
              , List.drop oldKVs ~count:(index + 1) )
          | _ ->
              (* adding 1 to index ensures pasting after the existing entry *)
              ( List.take oldKVs ~count:(index + 1)
              , List.drop oldKVs ~count:(index + 1) )
        in
        let newKVs = List.concat [first; pastedKVs; last] in
        let replacement = E.ERecord (id, newKVs) in
        List.last pastedKVs
        |> Option.map ~f:(fun (_, valueExpr) ->
               let caretTarget = caretTargetForEndOfExpr' valueExpr in
               let newAST = FluidAST.replace ~replacement id ast in
               astInfo |> ASTInfo.setAST newAST |> moveToCaretTarget caretTarget)
        |> Option.withDefault ~default:astInfo
    | ERecord _, Some _, Some {astRef = ARRecord (_, RPFieldname _); _} ->
        (* Block pasting arbitrary expr into a record fieldname
         * since keys can't contain exprs *)
        astInfo
    | _ ->
        text
        |> String.split ~on:""
        |> List.foldl ~init:astInfo ~f:(fun str astInfo ->
               let space : FluidKeyboard.keyEvent =
                 { key = K.Space
                 ; shiftKey = false
                 ; altKey = false
                 ; metaKey = false
                 ; ctrlKey = false }
               in
               let enter = {space with key = K.Enter} in
               let action =
                 if str = " "
                 then Keypress space
                 else if str = "\n"
                 then Keypress enter
                 else InsertText str
               in
               updateKey action astInfo) )
  | _ ->
      recover "pasting over non-existant handler" astInfo


let fluidDataFromModel m : (fluidState * FluidAST.t) option =
  match Toplevel.selectedAST m with
  | Some expr ->
      let s = m.fluidState in
      Some (s, expr)
  | None ->
      None


let getCopySelection (m : model) : clipboardContents =
  ASTInfo.fromModel m
  |> Option.andThen ~f:(fun (astInfo : ASTInfo.t) ->
         let from, to_ = getSelectionRange astInfo.state in
         let text =
           exprOfFocusedEditor astInfo
           |> FluidPrinter.eToHumanString
           |> String.slice ~from ~to_
         in
         let json =
           reconstructExprFromRange (from, to_) astInfo
           |> Option.map ~f:Clipboard.exprToClipboardContents
         in
         Some (text, json))
  |> Option.withDefault ~default:("", None)


let buildFeatureFlagEditors (tlid : TLID.t) (ast : FluidAST.t) :
    fluidEditor list =
  FluidAST.filter ast ~f:(function EFeatureFlag _ -> true | _ -> false)
  |> List.map ~f:(fun e -> FeatureFlagEditor (tlid, E.toID e))


(* ------------------------ *)
(* update functions *)
(* ------------------------ *)

let updateMouseDoubleClick
    (eventData : fluidMouseDoubleClick) (astInfo : ASTInfo.t) : ASTInfo.t =
  let astInfo =
    ASTInfo.modifyState astInfo ~f:(fun s ->
        {s with midClick = false; activeEditor = eventData.editor})
  in
  let selStart, selEnd =
    match eventData.selection with
    | SelectExpressionAt newPos ->
        astInfo
        |> ASTInfo.modifyState ~f:(fun s -> {s with newPos; oldPos = s.newPos})
        |> getExpressionRangeAtCaret
        |> recoverOpt ~default:(0, 0) "no expression range found at caret"
    | SelectTokenAt (selectionStart, selectionEnd) ->
      ( match
          getToken'
            astInfo.tokenInfos
            {astInfo.state with newPos = selectionStart}
        with
      | Some {token = TFnName (_, displayName, _, _, _); startPos; _} ->
          (* Highlight the full function name *)
          (startPos, startPos + String.length displayName)
      | Some _ when selectionStart <> selectionEnd ->
          (* there's an actual selection here, use it *)
          (selectionStart, selectionEnd)
      | Some {startPos; endPos; _} ->
          (startPos, endPos)
      | None ->
          (selectionStart, selectionEnd) )
  in
  astInfo
  |> ASTInfo.modifyState ~f:(fun s ->
         { s with
           selectionStart = Some selStart
         ; oldPos = s.newPos
         ; newPos = selEnd })
  |> acClear


(* Handle either a click or the end of a selection drag *)
let updateMouseUp (eventData : fluidMouseUp) (astInfo : ASTInfo.t) : ASTInfo.t =
  let astInfo =
    astInfo
    |> ASTInfo.modifyState ~f:(fun s ->
           {s with midClick = false; activeEditor = eventData.editor})
  in
  match eventData.selection with
  | ClickAt pos ->
      updateMouseClick pos astInfo
  | SelectText (beginSel, endSel) ->
      ASTInfo.modifyState astInfo ~f:(fun s ->
          { s with
            selectionStart = Some beginSel
          ; newPos = endSel
          ; oldPos = s.newPos })


(* We completed a click outside: figure out how to complete it *)
let updateMouseUpExternal (tlid : TLID.t) (astInfo : ASTInfo.t) : ASTInfo.t =
  match Entry.getFluidSelectionRange () with
  | Some (startPos, endPos) ->
      let selection =
        if startPos = endPos
        then ClickAt startPos
        else SelectText (startPos, endPos)
      in
      let eventData : fluidMouseUp =
        {tlid; editor = astInfo.state.activeEditor; selection}
      in
      updateMouseUp eventData astInfo
  | None ->
      astInfo


let updateMsg
    (m : model)
    (tlid : TLID.t)
    (ast : FluidAST.t)
    (s : fluidState)
    (msg : Types.fluidMsg) : FluidAST.t * fluidState * tokenInfos =
  let props = propsFromModel m in
  let astInfo = ASTInfo.make props ast s in
  let astInfo =
    match msg with
    | FluidCloseCmdPalette | FluidUpdateAutocomplete ->
        (* updateAutocomplete has already been run, so nothing more to do *)
        astInfo
    | FluidMouseUpExternal ->
        updateMouseUpExternal tlid astInfo
    | FluidMouseUp eventData ->
        updateMouseUp eventData astInfo
    | FluidMouseDoubleClick eventData ->
        updateMouseDoubleClick eventData astInfo
    | FluidCut ->
        deleteSelection astInfo
    | FluidPaste data ->
        pasteOverSelection data astInfo
    (* handle selection with direction key cases *)
    (* moving/selecting over expressions or tokens with shift-/alt-direction
     * or shift-/ctrl-direction *)
    | FluidInputEvent
        ( Keypress {key; shiftKey = true; altKey = _; ctrlKey = _; metaKey = _}
        as ievt )
      when key = K.Right || key = K.Left || key = K.Up || key = K.Down ->
        (* Ultimately, all we want is for shift to move the end of the
         * selection to where the caret would have been if shift were not held.
         * Since the caret is tracked the same for end of selection and
         * movement, we actually just want to store the start position in
         * selection if there is no selection yet.
         *
         * TODO(JULIAN): We need to refactor updateKey and key handling in
         * general so that modifiers compose more easily with shift
         *
         * XXX(JULIAN): We need to be able to use alt and ctrl and meta to
         * change selection! *)
        let newAstInfo = updateKey ievt astInfo in
        ( match s.selectionStart with
        | None ->
            let oldPos = astInfo.state.newPos in
            { newAstInfo with
              state =
                { newAstInfo.state with
                  newPos = newAstInfo.state.newPos
                ; selectionStart = Some oldPos } }
        | Some pos ->
            { newAstInfo with
              state =
                { newAstInfo.state with
                  newPos = newAstInfo.state.newPos
                ; selectionStart = Some pos } } )
    | FluidInputEvent
        ( Keypress {key; shiftKey = false; altKey = _; ctrlKey = _; metaKey = _}
        as ievt )
      when s.selectionStart <> None && (key = K.Right || key = K.Left) ->
        (* Aborting a selection using the left and right arrows should
         place the caret on the side of the selection in the direction
         of the pressed arrow key *)
        let newPos =
          let left, right =
            getSelectionRange astInfo.state |> orderRangeFromSmallToBig
          in
          if key = K.Left then left else right
        in
        { astInfo with
          state =
            {astInfo.state with lastInput = ievt; newPos; selectionStart = None}
        }
    | FluidInputEvent (Keypress {key; altKey; metaKey; ctrlKey; shiftKey = _})
      when (altKey || metaKey || ctrlKey) && shouldDoDefaultAction key ->
        (* To make sure no letters are entered if user is doing a browser default action *)
        astInfo
    | FluidInputEvent (Keypress {key; shiftKey; _} as ievt) ->
        let newAstInfo = updateKey ievt astInfo in
        let selectionStart =
          if shouldSelect key
          then newAstInfo.state.selectionStart
          else if shiftKey && not (key = K.ShiftEnter)
                  (* We dont want to persist selection on ShiftEnter *)
          then s.selectionStart
          else None
        in
        {newAstInfo with state = {newAstInfo.state with selectionStart}}
    | FluidInputEvent (InsertText str) when Option.is_some s.selectionStart ->
        updateKey (ReplaceText str) astInfo
    | FluidInputEvent ievt ->
        updateKey ievt astInfo
    | FluidAutocompleteClick entry ->
        ASTInfo.getToken astInfo
        |> Option.map ~f:(fun ti -> acClick entry ti astInfo)
        |> Option.withDefault ~default:astInfo
    | FluidClearErrorDvSrc
    | FluidMouseDown _
    | FluidCommandsFilter _
    | FluidCommandsClick _
    | FluidFocusOnToken _
    | FluidUpdateDropdownIndex _ ->
        astInfo
  in
  let astInfo = updateAutocomplete m tlid astInfo in
  (* Js.log2 "ast" (show_ast newAST) ; *)
  (* Js.log2 "tokens" (eToStructure s newAST) ; *)
  (astInfo.ast, astInfo.state, astInfo.tokenInfos)


let update (m : Types.model) (msg : Types.fluidMsg) : Types.modification =
  let s = m.fluidState in
  let s = {s with error = None; oldPos = s.newPos; actions = []} in
  match msg with
  | FluidUpdateDropdownIndex index when FluidCommands.isOpened m.fluidState.cp
    ->
      FluidCommands.cpSetIndex m index
  | FluidUpdateDropdownIndex index ->
      ReplaceAllModificationsWithThisOne
        (fun m ->
          let fluidState = acSetIndex' index m.fluidState in
          ({m with fluidState}, Tea.Cmd.none))
  | FluidInputEvent (Keypress {key = K.Undo; _}) ->
      KeyPress.undo_redo m false
  | FluidInputEvent (Keypress {key = K.Redo; _}) ->
      KeyPress.undo_redo m true
  | FluidInputEvent (Keypress {key = K.CommandPalette heritage; _}) ->
      let maybeOpen = maybeOpenCmd m in
      let showToast =
        ReplaceAllModificationsWithThisOne
          (fun m ->
            ( { m with
                toast =
                  { toastMessage =
                      Some "Command Palette has been moved to Ctrl-\\."
                  ; toastPos = None } }
            , Tea.Cmd.none ))
      in
      ( match heritage with
      | K.LegacyShortcut ->
          showToast
      | K.CurrentShortcut ->
          maybeOpen )
  | FluidInputEvent (Keypress {key = K.Omnibox; _}) ->
      KeyPress.openOmnibox m
  | FluidInputEvent (Keypress ke) when FluidCommands.isOpened m.fluidState.cp ->
      FluidCommands.updateCmds m ke
  | FluidClearErrorDvSrc ->
      FluidSetState {m.fluidState with errorDvSrc = SourceNone}
  | FluidFocusOnToken (tlid, id) ->
      (* Spec for Show token of expression: https://docs.google.com/document/d/13-jcP5xKe_Du-TMF7m4aPuDNKYjExAUZZ_Dk3MDSUtg/edit#heading=h.h1l570vp6wch *)
      tlid
      |> TL.get m
      |> Option.thenAlso ~f:TL.getAST
      |> Option.map ~f:(fun (tl, ast) ->
             let pageMod =
               if CursorState.tlidOf m.cursorState <> Some tlid
               then SetPage (TL.asPage tl true)
               else NoChange
             in
             let fluidState =
               let astInfo = ASTInfo.make (propsFromModel m) ast m.fluidState in
               let ({state; _} : ASTInfo.t) = moveToEndOfTarget id astInfo in
               {state with errorDvSrc = SourceId (tlid, id)}
             in
             let moveMod =
               match Viewport.moveToToken id tl with
               | Some dx, Some dy ->
                   MoveCanvasTo ({x = dx; y = dy}, AnimateTransition)
               | Some dx, None ->
                   MoveCanvasTo
                     ({x = dx; y = m.canvasProps.offset.y}, AnimateTransition)
               | None, Some dy ->
                   MoveCanvasTo
                     ({x = m.canvasProps.offset.x; y = dy}, AnimateTransition)
               | None, None ->
                   NoChange
             in
             if moveMod = NoChange && pageMod = NoChange
             then FluidSetState fluidState
             else Many [pageMod; moveMod; FluidSetState fluidState])
      |> Option.withDefault ~default:NoChange
  | FluidCloseCmdPalette ->
      FluidCommandsClose
  | FluidAutocompleteClick (FACCreateFunction (name, tlid, id)) ->
      Refactor.createAndInsertNewFunction m tlid id name
  | FluidInputEvent (Keypress {key = K.Enter; _})
  | FluidInputEvent (Keypress {key = K.Space; _})
  | FluidInputEvent (Keypress {key = K.Tab; _})
    when AC.highlighted s.ac
         |> Option.map ~f:FluidAutocomplete.isCreateFn
         |> Option.withDefault ~default:false ->
    ( match AC.highlighted s.ac with
    | Some (FACCreateFunction (name, tlid, id)) ->
        Refactor.createAndInsertNewFunction m tlid id name
    | _ ->
        recover "this should not have happened" NoChange )
  | FluidMouseDown _
  | FluidInputEvent _
  | FluidPaste _
  | FluidCut
  | FluidCommandsFilter _
  | FluidCommandsClick _
  | FluidAutocompleteClick _
  | FluidUpdateAutocomplete
  | FluidMouseDoubleClick _
  | FluidMouseUpExternal
  | FluidMouseUp _ ->
      let tlid =
        match msg with
        | FluidMouseUp {tlid; _} ->
            Some tlid
        | _ ->
            CursorState.tlidOf m.cursorState
      in
      let tl : toplevel option = Option.andThen tlid ~f:(Toplevel.get m) in
      let ast = Option.andThen tl ~f:TL.getAST in
      ( match (tl, ast) with
      | Some tl, Some ast ->
          let tlid = TL.id tl in
          let newAST, newState, newTokens = updateMsg m tlid ast s msg in
          let eventSpecMod, newAST, newState =
            let isFluidEntering =
              (* Only fire Tab controls if the state is currently in
               * entering, as some keypresses fire in both editors. *)
              match m.cursorState with FluidEntering _ -> true | _ -> false
            in
            let enter id = Enter (Filling (tlid, id)) in
            (* if tab is wrapping... *)
            let lastKey =
              match newState.lastInput with
              | Keypress {key; _} ->
                  Some key
              | _ ->
                  None
            in
            if isFluidEntering
               && lastKey = Some K.Tab
               && newState.newPos <= newState.oldPos
            then
              (* get the first blank spec header, or fall back to NoChange *)
              match tl with
              | TLHandler {spec; _} ->
                ( match SpecHeaders.firstBlank spec with
                | Some id ->
                    (enter id, ast, s)
                | None ->
                    (NoChange, newAST, newState) )
              | _ ->
                  (NoChange, newAST, newState)
            else if isFluidEntering
                    && lastKey = Some K.ShiftTab
                    && newState.newPos >= newState.oldPos
            then
              (* get the last blank spec header, or fall back to NoChange *)
              match tl with
              | TLHandler {spec; _} ->
                ( match SpecHeaders.lastBlank spec with
                | Some id ->
                    (enter id, ast, s)
                | None ->
                    (NoChange, newAST, newState) )
              | _ ->
                  (NoChange, newAST, newState)
            else (NoChange, newAST, newState)
          in
          let cmd =
            match newState.ac.index with
            | Some index ->
                FluidAutocomplete.focusItem index
            | None ->
                Tea.Cmd.none
          in
          let astMod =
            if ast <> newAST
            then
              let requestAnalysis =
                match Analysis.getSelectedTraceID m tlid with
                | Some traceID ->
                    let m = TL.withAST m tlid newAST in
                    MakeCmd (Analysis.requestAnalysis m tlid traceID)
                | None ->
                    NoChange
              in
              let astCacheMod =
                (* We want to update the AST cache for searching, however, we
                 * may be editing the feature flag section in which case we'd
                 * be putting the wrong information into the cache. As a simple
                 * solution for now, only update if we're in the main editor. *)
                if s.activeEditor = MainEditor tlid
                then UpdateASTCache (tlid, Printer.tokensToString newTokens)
                else NoChange
              in
              Many
                [ ReplaceAllModificationsWithThisOne
                    (fun m -> (TL.withAST m tlid newAST, Tea.Cmd.none))
                ; Toplevel.setSelectedAST m newAST
                ; requestAnalysis
                ; astCacheMod ]
            else Types.NoChange
          in
          Types.Many
            [ ReplaceAllModificationsWithThisOne
                (fun m -> ({m with fluidState = newState}, Tea.Cmd.none))
            ; astMod
            ; eventSpecMod
            ; Types.MakeCmd cmd ]
      | _ ->
          NoChange )


(* -------------------- *)
(* Scaffolidng *)
(* -------------------- *)

let renderCallback (m : model) : unit =
  match m.cursorState with
  | FluidEntering _ when m.fluidState.midClick = false ->
      if FluidCommands.isOpened m.fluidState.cp
      then ()
      else (
        (* This for two different purposes:
         * 1. When a key press mutates the text in the content editable, the browser resets the caret position to the * beginnning of the content editable. Here we set the caret to the correct position from the fluidState
         * 2. We intercept all keyboard caret movement, therefore we need to set the caret to the correct position
         * from the fluidState

         * We do this after a render(not waiting til the next frame) so that the developer does not see the caret
         * flicker to default browser position
         *)
        match m.fluidState.selectionStart with
        | Some selStart ->
            (* Updates the browser selection range for 2 in the context of selections *)
            Entry.setFluidSelectionRange selStart m.fluidState.newPos
        | None ->
            Entry.setFluidCaret m.fluidState.newPos )
  | _ ->
      ()


let cleanUp (m : model) (tlid : TLID.t option) : model * modification =
  let rmPartialsMod =
    tlid
    |> Option.andThen ~f:(TL.get m)
    |> Option.thenAlso ~f:(fun tl -> ASTInfo.fromModelAndTLID m (TL.id tl))
    |> Option.andThen ~f:(fun (tl, astInfo) ->
           let newAstInfo = acMaybeCommit 0 astInfo in
           let newAST = newAstInfo.ast |> FluidAST.map ~f:AST.removePartials in
           if newAST <> astInfo.ast then Some (TL.setASTMod tl newAST) else None)
    |> Option.withDefault ~default:NoChange
  in
  let acVisibilityModel =
    if AC.isOpened m.fluidState.ac
    then AC.updateAutocompleteVisibility m
    else if Commands.isOpened m.fluidState.cp
    then Commands.updateCommandPaletteVisibility m
    else m
  in
  (acVisibilityModel, rmPartialsMod)<|MERGE_RESOLUTION|>--- conflicted
+++ resolved
@@ -37,15 +37,13 @@
   { functions : functionsType
   ; variants : variantTest list }
 
-<<<<<<< HEAD
+let deselectFluidEditor (s : fluidState) : fluidState =
+  {s with oldPos = 0; newPos = 0; upDownCol = None; activeEditor = NoEditor}
+
+
 let tokenizeForFocusedEditor (expr : FluidExpression.t) (s : fluidState) :
     tokenInfos =
   Printer.tokenizeForEditor s.activeEditor expr
-=======
-let deselectFluidEditor (s : fluidState) : fluidState =
-  {s with oldPos = 0; newPos = 0; upDownCol = None; activeEditor = NoEditor}
-
->>>>>>> d9f04376
 
 
 let tokensForActiveEditor (ast : FluidAST.t) (s : fluidState) : tokenInfos =
@@ -86,35 +84,6 @@
       else getTokensAtPosition ~prev:(Some current) ~pos remaining
 
 
-<<<<<<< HEAD
-=======
-let exprOfFocusedEditor (ast : FluidAST.t) (s : fluidState) : FluidExpression.t
-    =
-  match s.activeEditor with
-  | NoEditor ->
-      recover "exprOfFocusedEditor - none exists" (FluidAST.toExpr ast)
-  | MainEditor _ ->
-      FluidAST.toExpr ast
-  | FeatureFlagEditor (_, id) ->
-      FluidAST.find id ast
-      |> recoverOpt
-           "exprOfFocusedEditor - cannot find expression for editor"
-           ~default:(FluidAST.toExpr ast)
-
-
-let tokenizeForFocusedEditor (expr : FluidExpression.t) (s : fluidState) :
-    tokenInfos =
-  Printer.tokenizeForEditor s.activeEditor expr
-
-
-let tokensForActiveEditor (ast : FluidAST.t) (s : fluidState) : tokenInfos =
-  Printer.tokensForEditor s.activeEditor ast
-
-
-(* -------------------- *)
-(* Nearby tokens *)
-(* -------------------- *)
->>>>>>> d9f04376
 let getNeighbours ~(pos : int) (tokens : tokenInfos) :
     neighbour * neighbour * T.tokenInfo option =
   let mPrev, mCurrent, mNext = getTokensAtPosition ~pos tokens in
@@ -246,11 +215,22 @@
 
   let fromModel (m : model) : t option =
     CursorState.tlidOf m.cursorState |> Option.andThen ~f:(fromModelAndTLID m)
+
+
+  let exprOfFocusedEditor (astInfo : t) : FluidExpression.t =
+    match astInfo.state.activeEditor with
+    | NoEditor ->
+        recover
+          "exprOfFocusedEditor - none exists"
+          (FluidAST.toExpr astInfo.ast)
+    | MainEditor _ ->
+        FluidAST.toExpr astInfo.ast
+    | FeatureFlagEditor (_, id) ->
+        FluidAST.find id astInfo.ast
+        |> recoverOpt
+             "exprOfFocusedEditor - cannot find expression for editor"
+             ~default:(FluidAST.toExpr astInfo.ast)
 end
-
-let deselectFluidEditor (s : fluidState) : fluidState =
-  {s with oldPos = 0; newPos = 0; upDownCol = None; activeEditor = MainEditor}
-
 
 let getStringIndexMaybe (ti : T.tokenInfo) (pos : int) : int option =
   match ti.token with
@@ -270,17 +250,6 @@
       i
   | None ->
       recover "getting index of non-string" ~debug:(ti.token, pos) 0
-
-
-let exprOfFocusedEditor (astInfo : ASTInfo.t) : FluidExpression.t =
-  match astInfo.state.activeEditor with
-  | MainEditor ->
-      FluidAST.toExpr astInfo.ast
-  | FeatureFlagEditor id ->
-      FluidAST.find id astInfo.ast
-      |> recoverOpt
-           "cannot find expression for editor"
-           ~default:(FluidAST.toExpr astInfo.ast)
 
 
 (* -------------------- *)
@@ -5544,7 +5513,7 @@
   |> Option.andThen ~f:(fun (astInfo : ASTInfo.t) ->
          let from, to_ = getSelectionRange astInfo.state in
          let text =
-           exprOfFocusedEditor astInfo
+           ASTInfo.exprOfFocusedEditor astInfo
            |> FluidPrinter.eToHumanString
            |> String.slice ~from ~to_
          in
