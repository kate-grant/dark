open Core_kernel
open Lib
open Types.RuntimeT
module RT = Runtime

(* type coerces one list to another using a function *)
let list_coerce ~(f : dval -> 'a option) (l : dval list) :
    ('a list, dval list * dval) Result.t =
  l
  |> List.map ~f:(fun dv ->
         match f dv with Some v -> Result.Ok v | None -> Result.Error (l, dv))
  |> Result.all


let ( >>| ) = Result.( >>| )

let fns : fn list =
  [ { prefix_names = ["Float::ceiling"; "Float::roundUp"]
    ; infix_names = []
    ; parameters = [par "a" TFloat]
    ; return_type = TInt
    ; description = "Round up to an integer value"
    ; func =
        InProcess
          (function
          | _, [DFloat a] ->
              DInt (Float.round_up a |> Dint.of_float)
          | args ->
              fail args)
    ; preview_safety = Safe
    ; deprecated = false }
  ; { prefix_names = ["Float::floor"; "Float::roundDown"]
    ; infix_names = []
    ; parameters = [par "a" TFloat]
    ; return_type = TInt
    ; description =
        "Round down to an integer value. Consider Float::truncate if your goal is to discard the fractional part of a number: `Float::floor -1.9 == -2.0` but `Float::truncate -1.9 == -1.0`."
    ; func =
        InProcess
          (function
          | _, [DFloat a] ->
              DInt (Float.round_down a |> Dint.of_float)
          | args ->
              fail args)
    ; preview_safety = Safe
    ; deprecated = false }
  ; { prefix_names = ["Float::round"]
    ; infix_names = []
    ; parameters = [par "a" TFloat]
    ; return_type = TInt
    ; description = "Round to the nearest integer value"
    ; func =
        InProcess
          (function
          | _, [DFloat a] ->
              DInt (Float.round a |> Dint.of_float)
          | args ->
              fail args)
    ; preview_safety = Safe
    ; deprecated = false }
  ; { prefix_names = ["Float::sqrt"]
    ; infix_names = []
    ; parameters = [par "a" TFloat]
    ; return_type = TFloat
    ; description = "Get the square root of a float"
    ; func =
        InProcess
          (function _, [DFloat a] -> DFloat (sqrt a) | args -> fail args)
    ; preview_safety = Safe
    ; deprecated = false }
  ; { prefix_names = ["Float::truncate"; "Float::roundTowardsZero"]
    ; infix_names = []
    ; parameters = [par "a" TFloat]
    ; return_type = TInt
    ; description =
        "Discard the fractional portion of the float, rounding towards zero."
    ; func =
        InProcess
          (function
          | _, [DFloat a] ->
              DInt (Float.round_towards_zero a |> Dint.of_float)
          | args ->
              fail args)
    ; preview_safety = Safe
    ; deprecated = false }
  ; { prefix_names = ["Float::absoluteValue"]
    ; infix_names = []
    ; parameters = [par "a" TFloat]
    ; return_type = TFloat
    ; description =
        "Returns the absolute value of `a` (turning negative inputs into positive outputs)."
    ; func =
        InProcess
          (function _, [DFloat a] -> DFloat (Float.abs a) | args -> fail args)
    ; preview_safety = Safe
    ; deprecated = false }
  ; { prefix_names = ["Float::negate"]
    ; infix_names = []
    ; parameters = [par "a" TFloat]
    ; return_type = TFloat
    ; description = "Returns the negation of `a`, `-a`."
    ; func =
        InProcess
          (function _, [DFloat a] -> DFloat (Float.neg a) | args -> fail args)
<<<<<<< HEAD
    ; preview_safety = Safe
    ; deprecated = false }
  ; { prefix_names = ["Float::divide"]
    ; infix_names = ["/"]
    ; parameters = [par "a" TFloat; par "b" TFloat]
    ; return_type = TFloat
    ; description = "Divide float `a` by float `b`"
    ; func =
=======
    ; ps = true
    ; dep = false }
  ; { pns = ["Float::sqrt"]
    ; ins = []
    ; p = [par "a" TFloat]
    ; r = TFloat
    ; d = "Get the square root of a float"
    ; f =
        InProcess
          (function _, [DFloat a] -> DFloat (sqrt a) | args -> fail args)
    ; ps = true
    ; dep = false }
  ; { pns = ["Float::power"]
    ; ins = []
    ; p = [par "base" TFloat; par "exponent" TFloat]
    ; r = TFloat
    ; d = "Returns `base` raised to the power of `exponent`"
    ; f =
        InProcess
          (function
          | _, [DFloat base; DFloat exp] ->
              DFloat (base ** exp)
          | args ->
              fail args)
    ; ps = true
    ; dep = false }
  ; { pns = ["Float::divide"]
    ; ins = ["/"]
    ; p = [par "a" TFloat; par "b" TFloat]
    ; r = TFloat
    ; d = "Divide float `a` by float `b`"
    ; f =
>>>>>>> 501ba474
        InProcess
          (function
          | _, [DFloat a; DFloat b] -> DFloat (a /. b) | args -> fail args)
    ; preview_safety = Safe
    ; deprecated = false }
  ; { prefix_names = ["Float::add"]
    ; infix_names = []
    ; parameters = [par "a" TFloat; par "b" TFloat]
    ; return_type = TFloat
    ; description = "Add float `a` to float `b`"
    ; func =
        InProcess
          (function
          | _, [DFloat a; DFloat b] -> DFloat (a +. b) | args -> fail args)
    ; preview_safety = Safe
    ; deprecated = false }
  ; { prefix_names = ["Float::multiply"]
    ; infix_names = []
    ; parameters = [par "a" TFloat; par "b" TFloat]
    ; return_type = TFloat
    ; description = "Multiply float `a` by float `b`"
    ; func =
        InProcess
          (function
          | _, [DFloat a; DFloat b] -> DFloat (a *. b) | args -> fail args)
    ; preview_safety = Safe
    ; deprecated = false }
  ; { prefix_names = ["Float::subtract"]
    ; infix_names = []
    ; parameters = [par "a" TFloat; par "b" TFloat]
    ; return_type = TFloat
    ; description = "Subtract float `b` from float `a`"
    ; func =
        InProcess
          (function
          | _, [DFloat a; DFloat b] -> DFloat (a -. b) | args -> fail args)
    ; preview_safety = Safe
    ; deprecated = false }
  ; { prefix_names = ["Float::greaterThan"]
    ; infix_names = []
    ; parameters = [par "a" TFloat; par "b" TFloat]
    ; return_type = TBool
    ; description = "Returns true if a is greater than b"
    ; func =
        InProcess
          (function
          | _, [DFloat a; DFloat b] -> DBool (a >. b) | args -> fail args)
    ; preview_safety = Safe
    ; deprecated = false }
  ; { prefix_names = ["Float::greaterThanOrEqualTo"]
    ; infix_names = []
    ; parameters = [par "a" TFloat; par "b" TFloat]
    ; return_type = TBool
    ; description = "Returns true if a is greater than b"
    ; func =
        InProcess
          (function
          | _, [DFloat a; DFloat b] -> DBool (a >=. b) | args -> fail args)
    ; preview_safety = Safe
    ; deprecated = false }
  ; { prefix_names = ["Float::lessThan"]
    ; infix_names = []
    ; parameters = [par "a" TFloat; par "b" TFloat]
    ; return_type = TBool
    ; description = "Returns true if a is less than b"
    ; func =
        InProcess
          (function
          | _, [DFloat a; DFloat b] -> DBool (a <. b) | args -> fail args)
    ; preview_safety = Safe
    ; deprecated = false }
  ; { prefix_names = ["Float::lessThanOrEqualTo"]
    ; infix_names = []
    ; parameters = [par "a" TFloat; par "b" TFloat]
    ; return_type = TBool
    ; description = "Returns true if a is less than b"
    ; func =
        InProcess
          (function
          | _, [DFloat a; DFloat b] -> DBool (a <=. b) | args -> fail args)
    ; preview_safety = Safe
    ; deprecated = false }
  ; { prefix_names = ["Float::sum"]
    ; infix_names = []
    ; parameters = [par "a" TList]
    ; return_type = TFloat
    ; description = "Returns the sum of all the floats in the list"
    ; func =
        InProcess
          (function
          | _, [DList l] ->
              l
              |> list_coerce ~f:Dval.to_float
              >>| List.fold_left ~f:( +. ) ~init:0.0
              >>| (fun x -> DFloat x)
              |> Result.map_error ~f:(fun (result, example_value) ->
                     RT.error
                       ~actual:(DList result)
                       ~result:(DList result)
                       ~long:
                         ( "Float::sum requires all values to be floats, but "
                         ^ Dval.to_developer_repr_v0 example_value
                         ^ " is a "
                         ^ Dval.pretty_tipename example_value )
                       ~expected:"every list item to be an float "
                       "Sum expects you to pass a list of floats")
              |> Result.ok_exn
          | args ->
              fail args)
    ; preview_safety = Safe
    ; deprecated = false }
  ; { prefix_names = ["Float::min"]
    ; infix_names = []
    ; parameters = [par "a" TFloat; par "b" TFloat]
    ; return_type = TFloat
    ; description = "Returns the lesser of float `a` and float `b`"
    ; func =
        InProcess
          (function
          | _, [DFloat a; DFloat b] ->
              DFloat (Float.min a b)
          | args ->
              fail args)
    ; preview_safety = Safe
    ; deprecated = false }
  ; { prefix_names = ["Float::max"]
    ; infix_names = []
    ; parameters = [par "a" TFloat; par "b" TFloat]
    ; return_type = TFloat
    ; description = "Returns the greater of float `a` and float `b`"
    ; func =
        InProcess
          (function
          | _, [DFloat a; DFloat b] ->
              DFloat (Float.max a b)
          | args ->
              fail args)
    ; preview_safety = Safe
    ; deprecated = false } ]<|MERGE_RESOLUTION|>--- conflicted
+++ resolved
@@ -58,16 +58,6 @@
               fail args)
     ; preview_safety = Safe
     ; deprecated = false }
-  ; { prefix_names = ["Float::sqrt"]
-    ; infix_names = []
-    ; parameters = [par "a" TFloat]
-    ; return_type = TFloat
-    ; description = "Get the square root of a float"
-    ; func =
-        InProcess
-          (function _, [DFloat a] -> DFloat (sqrt a) | args -> fail args)
-    ; preview_safety = Safe
-    ; deprecated = false }
   ; { prefix_names = ["Float::truncate"; "Float::roundTowardsZero"]
     ; infix_names = []
     ; parameters = [par "a" TFloat]
@@ -102,7 +92,30 @@
     ; func =
         InProcess
           (function _, [DFloat a] -> DFloat (Float.neg a) | args -> fail args)
-<<<<<<< HEAD
+    ; preview_safety = Safe
+    ; deprecated = false }
+  ; { prefix_names = ["Float::sqrt"]
+    ; infix_names = []
+    ; parameters = [par "a" TFloat]
+    ; return_type = TFloat
+    ; description = "Get the square root of a float"
+    ; func =
+        InProcess
+          (function _, [DFloat a] -> DFloat (sqrt a) | args -> fail args)
+    ; preview_safety = Safe
+    ; deprecated = false }
+  ; { prefix_names = ["Float::power"]
+    ; infix_names = []
+    ; parameters = [par "base" TFloat; par "exponent" TFloat]
+    ; return_type = TFloat
+    ; description = "Returns `base` raised to the power of `exponent`"
+    ; func =
+        InProcess
+          (function
+          | _, [DFloat base; DFloat exp] ->
+              DFloat (base ** exp)
+          | args ->
+              fail args)
     ; preview_safety = Safe
     ; deprecated = false }
   ; { prefix_names = ["Float::divide"]
@@ -111,40 +124,6 @@
     ; return_type = TFloat
     ; description = "Divide float `a` by float `b`"
     ; func =
-=======
-    ; ps = true
-    ; dep = false }
-  ; { pns = ["Float::sqrt"]
-    ; ins = []
-    ; p = [par "a" TFloat]
-    ; r = TFloat
-    ; d = "Get the square root of a float"
-    ; f =
-        InProcess
-          (function _, [DFloat a] -> DFloat (sqrt a) | args -> fail args)
-    ; ps = true
-    ; dep = false }
-  ; { pns = ["Float::power"]
-    ; ins = []
-    ; p = [par "base" TFloat; par "exponent" TFloat]
-    ; r = TFloat
-    ; d = "Returns `base` raised to the power of `exponent`"
-    ; f =
-        InProcess
-          (function
-          | _, [DFloat base; DFloat exp] ->
-              DFloat (base ** exp)
-          | args ->
-              fail args)
-    ; ps = true
-    ; dep = false }
-  ; { pns = ["Float::divide"]
-    ; ins = ["/"]
-    ; p = [par "a" TFloat; par "b" TFloat]
-    ; r = TFloat
-    ; d = "Divide float `a` by float `b`"
-    ; f =
->>>>>>> 501ba474
         InProcess
           (function
           | _, [DFloat a; DFloat b] -> DFloat (a /. b) | args -> fail args)
